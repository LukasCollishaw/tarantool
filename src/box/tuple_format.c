--- conflicted
+++ resolved
@@ -61,13 +61,7 @@
 		format->fields[i].is_key_part = false;
 		format->fields[i].type = fields[i].type;
 		format->fields[i].offset_slot = TUPLE_OFFSET_SLOT_NIL;
-<<<<<<< HEAD
 		format->fields[i].nullable_action = fields[i].nullable_action;
-		if (i + 1 > format->min_field_count && !fields[i].is_nullable)
-			format->min_field_count = i + 1;
-=======
-		format->fields[i].is_nullable = fields[i].is_nullable;
->>>>>>> bdf22bac
 	}
 	/* Initialize remaining fields */
 	for (uint32_t i = field_count; i < format->field_count; i++)
@@ -337,7 +331,7 @@
 			 * NULLs or miss the subject field.
 			 */
 			if (field1->type == FIELD_TYPE_ANY &&
-			    field1->is_nullable)
+			    tuple_field_is_nullable(field1))
 				continue;
 			else
 				return false;
@@ -349,7 +343,8 @@
 		 * Do not allow transition from nullable to non-nullable:
 		 * it would require a check of all data in the space.
 		 */
-		if (field2->is_nullable && !field1->is_nullable)
+		if (tuple_field_is_nullable(field2) &&
+		    !tuple_field_is_nullable(field1))
 			return false;
 	}
 	return true;
@@ -470,7 +465,7 @@
 		const struct key_def *kd = keys[i];
 		for (uint32_t j = 0; j < kd->part_count; ++j) {
 			const struct key_part *kp = &kd->parts[j];
-			if (!kp->is_nullable &&
+			if (!key_part_is_nullable(kp) &&
 			    kp->fieldno + 1 > min_field_count)
 				min_field_count = kp->fieldno + 1;
 		}
