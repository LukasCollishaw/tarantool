#ifndef TARANTOOL_BOX_SPACE_H_INCLUDED
#define TARANTOOL_BOX_SPACE_H_INCLUDED
/*
 * Copyright 2010-2016, Tarantool AUTHORS, please see AUTHORS file.
 *
 * Redistribution and use in source and binary forms, with or
 * without modification, are permitted provided that the following
 * conditions are met:
 *
 * 1. Redistributions of source code must retain the above
 *    copyright notice, this list of conditions and the
 *    following disclaimer.
 *
 * 2. Redistributions in binary form must reproduce the above
 *    copyright notice, this list of conditions and the following
 *    disclaimer in the documentation and/or other materials
 *    provided with the distribution.
 *
 * THIS SOFTWARE IS PROVIDED BY <COPYRIGHT HOLDER> ``AS IS'' AND
 * ANY EXPRESS OR IMPLIED WARRANTIES, INCLUDING, BUT NOT LIMITED
 * TO, THE IMPLIED WARRANTIES OF MERCHANTABILITY AND FITNESS FOR
 * A PARTICULAR PURPOSE ARE DISCLAIMED. IN NO EVENT SHALL
 * <COPYRIGHT HOLDER> OR CONTRIBUTORS BE LIABLE FOR ANY DIRECT,
 * INDIRECT, INCIDENTAL, SPECIAL, EXEMPLARY, OR CONSEQUENTIAL
 * DAMAGES (INCLUDING, BUT NOT LIMITED TO, PROCUREMENT OF
 * SUBSTITUTE GOODS OR SERVICES; LOSS OF USE, DATA, OR PROFITS; OR
 * BUSINESS INTERRUPTION) HOWEVER CAUSED AND ON ANY THEORY OF
 * LIABILITY, WHETHER IN CONTRACT, STRICT LIABILITY, OR TORT
 * (INCLUDING NEGLIGENCE OR OTHERWISE) ARISING IN ANY WAY OUT OF
 * THE USE OF THIS SOFTWARE, EVEN IF ADVISED OF THE POSSIBILITY OF
 * SUCH DAMAGE.
 */
#include "user_def.h"
#include "space_def.h"
#include "small/rlist.h"
#include "engine.h"
#include "index.h"
#include "error.h"
#include "diag.h"

#if defined(__cplusplus)
extern "C" {
#endif /* defined(__cplusplus) */

struct space;
struct engine;
struct sequence;
struct txn;
struct request;
struct port;
struct tuple;

struct space_vtab {
	/** Free a space instance. */
	void (*destroy)(struct space *);
	/** Return binary size of a space. */
	size_t (*bsize)(struct space *);

	int (*apply_initial_join_row)(struct space *, struct request *);

	int (*execute_replace)(struct space *, struct txn *,
			       struct request *, struct tuple **result);
	int (*execute_delete)(struct space *, struct txn *,
			      struct request *, struct tuple **result);
	int (*execute_update)(struct space *, struct txn *,
			      struct request *, struct tuple **result);
	int (*execute_upsert)(struct space *, struct txn *, struct request *);

	int (*ephemeral_replace)(struct space *, const char *, const char *);

	int (*ephemeral_delete)(struct space *, const char *);

	void (*ephemeral_cleanup)(struct space *);

	void (*init_system_space)(struct space *);
	/**
	 * Initialize an ephemeral space instance.
	 */
	void (*init_ephemeral_space)(struct space *);
	/**
	 * Check an index definition for violation of
	 * various limits.
	 */
	int (*check_index_def)(struct space *, struct index_def *);
	/**
	 * Create an instance of space index. Used in alter
	 * space before commit to WAL. The created index is
	 * deleted with delete operator.
	 */
	struct index *(*create_index)(struct space *, struct index_def *);
	/**
	 * Called by alter when a primary key is added,
	 * after create_index is invoked for the new
	 * key and before the write to WAL.
	 */
	int (*add_primary_key)(struct space *);
	/**
	 * Called by alter when the primary key is dropped.
	 * Do whatever is necessary with the space object,
	 * to not crash in DML.
	 */
	void (*drop_primary_key)(struct space *);
	/**
	 * Check that new fields of a space format are
	 * compatible with existing tuples.
	 */
	int (*check_format)(struct space *new_space,
			    struct space *old_space);
	/**
	 * Called with the new empty secondary index.
	 * Fill the new index with data from the primary
	 * key of the space.
	 */
	int (*build_secondary_key)(struct space *old_space,
				   struct space *new_space,
				   struct index *new_index);
	/**
	 * Exchange two index objects in two spaces. Used
	 * to update a space with a newly built index, while
	 * making sure the old index doesn't leak.
	 */
	void (*swap_index)(struct space *old_space, struct space *new_space,
			   uint32_t old_index_id, uint32_t new_index_id);
	/**
	 * Notify the engine about the changed space,
	 * before it's done, to prepare 'new_space' object.
	 */
	int (*prepare_alter)(struct space *old_space,
			     struct space *new_space);
	/**
	 * Notify the engine engine after altering a space and
	 * replacing old_space with new_space in the space cache,
	 * to, e.g., update all references to struct space
	 * and replace old_space with new_space.
	 */
	void (*commit_alter)(struct space *old_space,
			     struct space *new_space);
};

struct space {
	/** Virtual function table. */
	const struct space_vtab *vtab;
	/** Cached runtime access information. */
	struct access access[BOX_USER_MAX];
	/** Engine used by this space. */
	struct engine *engine;
	/** Triggers fired before executing a request. */
	struct rlist before_replace;
	/** Triggers fired after space_replace() -- see txn_commit_stmt(). */
	struct rlist on_replace;
	/** Triggers fired before space statement */
	struct rlist on_stmt_begin;
	/**
	 * The number of *enabled* indexes in the space.
	 *
	 * After all indexes are built, it is equal to the number
	 * of non-nil members of the index[] array.
	 */
	uint32_t index_count;
	/**
	 * There may be gaps index ids, i.e. index 0 and 2 may exist,
	 * while index 1 is not defined. This member stores the
	 * max id of a defined index in the space. It defines the
	 * size of index_map array.
	 */
	uint32_t index_id_max;
	/** Space meta. */
	struct space_def *def;
	/** Sequence attached to this space or NULL. */
	struct sequence *sequence;
	/** Enable/disable triggers. */
	bool run_triggers;
	/**
	 * Space format or NULL if space does not have format
	 * (sysview engine, for example).
	 */
	struct tuple_format *format;
	/**
	 * Sparse array of indexes defined on the space, indexed
	 * by id. Used to quickly find index by id (for SELECTs).
	 */
	struct index **index_map;
	/**
	 * Dense array of indexes defined on the space, in order
	 * of index id.
	 */
	struct index **index;
};

/** Initialize a base space instance. */
int
space_create(struct space *space, struct engine *engine,
	     const struct space_vtab *vtab, struct space_def *def,
	     struct rlist *key_list, struct tuple_format *format);

/** Get space ordinal number. */
static inline uint32_t
space_id(struct space *space) { return space->def->id; }

/** Get space name. */
static inline const char *
space_name(const struct space *space)
{
	return space->def->name;
}

/** Return true if space is temporary. */
static inline bool
space_is_temporary(struct space *space) { return space->def->opts.temporary; }

void
space_run_triggers(struct space *space, bool yesno);

/**
 * Get index by index id.
 * @return NULL if the index is not found.
 */
static inline struct index *
space_index(struct space *space, uint32_t id)
{
	if (id <= space->index_id_max)
		return space->index_map[id];
	return NULL;
}

/**
 * Return key_def of the index identified by id or NULL
 * if there is no such index.
 */
struct key_def *
space_index_key_def(struct space *space, uint32_t id);

/**
 * Look up the index by id.
 */
static inline struct index *
index_find(struct space *space, uint32_t index_id)
{
	struct index *index = space_index(space, index_id);
	if (index == NULL) {
		diag_set(ClientError, ER_NO_SUCH_INDEX, index_id,
			 space_name(space));
		diag_log();
	}
	return index;
}

/**
 * Wrapper around index_find() which checks that
 * the found index is unique.
 */
static inline struct index *
index_find_unique(struct space *space, uint32_t index_id)
{
	struct index *index = index_find(space, index_id);
	if (index != NULL && !index->def->opts.is_unique) {
		diag_set(ClientError, ER_MORE_THAN_ONE_TUPLE);
		return NULL;
	}
	return index;
}

/**
 * Returns number of bytes used in memory by tuples in the space.
 */
size_t
space_bsize(struct space *space);

/** Get definition of the n-th index of the space. */
struct index_def *
space_index_def(struct space *space, int n);

/**
 * Get name of the index by its identifier and parent space.
 *
 * @param space Parent space.
 * @param id    Index identifier.
 *
 * @retval not NULL Index name.
 * @retval     NULL No index with the specified identifier.
 */
const char *
index_name_by_id(struct space *space, uint32_t id);

/**
 * Check whether or not the current user can be granted
 * the requested access to the space.
 */
int
access_check_space(struct space *space, user_access_t access);

static inline int
space_apply_initial_join_row(struct space *space, struct request *request)
{
	return space->vtab->apply_initial_join_row(space, request);
}

/**
 * Execute a DML request on the given space.
 */
int
space_execute_dml(struct space *space, struct txn *txn,
		  struct request *request, struct tuple **result);

<<<<<<< HEAD

static inline int
space_ephemeral_replace(struct space *space, const char *tuple,
			const char *tuple_end)
{
	return space->vtab->ephemeral_replace(space, tuple, tuple_end);
}

static inline int
space_ephemeral_delete(struct space *space, const char *key)
{
	return space->vtab->ephemeral_delete(space, key);
}
=======
/**
 * Generic implementation of space_vtab::swap_index
 * that simply swaps the two indexes in index maps.
 */
void
generic_space_swap_index(struct space *old_space, struct space *new_space,
			 uint32_t old_index_id, uint32_t new_index_id);
>>>>>>> 51411a7a

static inline void
init_system_space(struct space *space)
{
	space->vtab->init_system_space(space);
}

static inline int
space_check_index_def(struct space *space, struct index_def *index_def)
{
	return space->vtab->check_index_def(space, index_def);
}

static inline struct index *
space_create_index(struct space *space, struct index_def *index_def)
{
	return space->vtab->create_index(space, index_def);
}

static inline int
space_add_primary_key(struct space *space)
{
	return space->vtab->add_primary_key(space);
}

static inline int
space_check_format(struct space *new_space, struct space *old_space)
{
	assert(old_space->vtab == new_space->vtab);
	return new_space->vtab->check_format(new_space, old_space);
}

static inline void
space_drop_primary_key(struct space *space)
{
	space->vtab->drop_primary_key(space);
}

static inline int
space_build_secondary_key(struct space *old_space,
			  struct space *new_space, struct index *new_index)
{
	assert(old_space->vtab == new_space->vtab);
	return new_space->vtab->build_secondary_key(old_space,
						    new_space, new_index);
}

static inline void
space_swap_index(struct space *old_space, struct space *new_space,
		 uint32_t old_index_id, uint32_t new_index_id)
{
	assert(old_space->vtab == new_space->vtab);
	return new_space->vtab->swap_index(old_space, new_space,
					   old_index_id, new_index_id);
}

static inline int
space_prepare_alter(struct space *old_space, struct space *new_space)
{
	assert(old_space->vtab == new_space->vtab);
	return new_space->vtab->prepare_alter(old_space, new_space);
}

static inline void
space_commit_alter(struct space *old_space, struct space *new_space)
{
	assert(old_space->vtab == new_space->vtab);
	new_space->vtab->commit_alter(old_space, new_space);
}

static inline bool
space_is_memtx(struct space *space) { return space->engine->id == 0; }

/** Return true if space is run under vinyl engine. */
static inline bool
space_is_vinyl(struct space *space) { return strcmp(space->engine->name, "vinyl") == 0; }

void space_noop(struct space *space);

struct field_def;
/**
 * Allocate and initialize a space.
 * @param space_def Space definition.
 * @param key_list List of index_defs.
 * @retval Space object.
 */
struct space *
space_new(struct space_def *space_def, struct rlist *key_list);

/**
 * Create an ephemeral space.
 * @param space_def Space definition.
 * @param key_list List of index_defs.
 * @retval Space object.
 *
 * Ephemeral spaces are invisible via public API and they
 * are not persistent. They are needed solely to do some
 * transient calculations.
 *
 * Ephemeral spaces created with this function must be
 * deleted with space_delete_ephemeral().
 */
struct space *
space_new_ephemeral(struct space_def *space_def, struct rlist *key_list);

/** Destroy and free a space. */
void
space_delete(struct space *space);

/**
 * Ephemeral spaces must be destroyed with
 * space_delete_ephemeral(). It calls ephemeral_cleanup() in
 * addition to space_delete(). Otherwise, it can lead to
 * memory leaks. For instance, calling space_delete() instead
 * of space_delete_ephemeral() for memtx engine doesn't unref
 * tuples, so they are appear to be incompletely destroyed.
 */
void
space_delete_ephemeral(struct space *space);

/**
 * Dump space definition (key definitions, key count)
 * for ALTER.
 */
void
space_dump_def(const struct space *space, struct rlist *key_list);

/** Rebuild index map in a space after a series of swap index. */
void
space_fill_index_map(struct space *space);

#if defined(__cplusplus)
} /* extern "C" */

static inline struct space *
space_new_xc(struct space_def *space_def, struct rlist *key_list)
{
	struct space *space = space_new(space_def, key_list);
	if (space == NULL)
		diag_raise();
	return space;
}

static inline void
access_check_space_xc(struct space *space, user_access_t access)
{
	if (access_check_space(space, access) != 0)
		diag_raise();
}

/**
 * Look up the index by id, and throw an exception if not found.
 */
static inline struct index *
index_find_xc(struct space *space, uint32_t index_id)
{
	struct index *index = index_find(space, index_id);
	if (index == NULL)
		diag_raise();
	return index;
}

static inline struct index *
index_find_unique_xc(struct space *space, uint32_t index_id)
{
	struct index *index = index_find_unique(space, index_id);
	if (index == NULL)
		diag_raise();
	return index;
}

/**
 * Find an index in a system space. Throw an error
 * if we somehow deal with a non-memtx space (it can't
 * be used for system spaces.
 */
static inline struct index *
index_find_system_xc(struct space *space, uint32_t index_id)
{
	if (! space_is_memtx(space)) {
		tnt_raise(ClientError, ER_UNSUPPORTED,
			  space->engine->name, "system data");
	}
	return index_find_xc(space, index_id);
}

static inline void
space_apply_initial_join_row_xc(struct space *space, struct request *request)
{
	if (space_apply_initial_join_row(space, request) != 0)
		diag_raise();
}

static inline void
space_check_index_def_xc(struct space *space, struct index_def *index_def)
{
	if (space_check_index_def(space, index_def) != 0)
		diag_raise();
}

static inline struct index *
space_create_index_xc(struct space *space, struct index_def *index_def)
{
	struct index *index = space_create_index(space, index_def);
	if (index == NULL)
		diag_raise();
	return index;
}

static inline void
space_add_primary_key_xc(struct space *space)
{
	if (space_add_primary_key(space) != 0)
		diag_raise();
}

static inline void
space_check_format_xc(struct space *new_space, struct space *old_space)
{
	if (space_check_format(new_space, old_space) != 0)
		diag_raise();
}

static inline void
space_build_secondary_key_xc(struct space *old_space,
			     struct space *new_space, struct index *new_index)
{
	if (space_build_secondary_key(old_space, new_space, new_index) != 0)
		diag_raise();
}

static inline void
space_prepare_alter_xc(struct space *old_space, struct space *new_space)
{
	if (space_prepare_alter(old_space, new_space) != 0)
		diag_raise();
}

#endif /* defined(__cplusplus) */

#endif /* TARANTOOL_BOX_SPACE_H_INCLUDED */<|MERGE_RESOLUTION|>--- conflicted
+++ resolved
@@ -302,8 +302,6 @@
 space_execute_dml(struct space *space, struct txn *txn,
 		  struct request *request, struct tuple **result);
 
-<<<<<<< HEAD
-
 static inline int
 space_ephemeral_replace(struct space *space, const char *tuple,
 			const char *tuple_end)
@@ -316,7 +314,7 @@
 {
 	return space->vtab->ephemeral_delete(space, key);
 }
-=======
+
 /**
  * Generic implementation of space_vtab::swap_index
  * that simply swaps the two indexes in index maps.
@@ -324,7 +322,6 @@
 void
 generic_space_swap_index(struct space *old_space, struct space *new_space,
 			 uint32_t old_index_id, uint32_t new_index_id);
->>>>>>> 51411a7a
 
 static inline void
 init_system_space(struct space *space)
