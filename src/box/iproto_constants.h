#ifndef TARANTOOL_IPROTO_CONSTANTS_H_INCLUDED
#define TARANTOOL_IPROTO_CONSTANTS_H_INCLUDED
/*
 * Copyright 2010-2016, Tarantool AUTHORS, please see AUTHORS file.
 *
 * Redistribution and use in source and binary forms, with or
 * without modification, are permitted provided that the following
 * conditions are met:
 *
 * 1. Redistributions of source code must retain the above
 *    copyright notice, this list of conditions and the
 *    following disclaimer.
 *
 * 2. Redistributions in binary form must reproduce the above
 *    copyright notice, this list of conditions and the following
 *    disclaimer in the documentation and/or other materials
 *    provided with the distribution.
 *
 * THIS SOFTWARE IS PROVIDED BY <COPYRIGHT HOLDER> ``AS IS'' AND
 * ANY EXPRESS OR IMPLIED WARRANTIES, INCLUDING, BUT NOT LIMITED
 * TO, THE IMPLIED WARRANTIES OF MERCHANTABILITY AND FITNESS FOR
 * A PARTICULAR PURPOSE ARE DISCLAIMED. IN NO EVENT SHALL
 * <COPYRIGHT HOLDER> OR CONTRIBUTORS BE LIABLE FOR ANY DIRECT,
 * INDIRECT, INCIDENTAL, SPECIAL, EXEMPLARY, OR CONSEQUENTIAL
 * DAMAGES (INCLUDING, BUT NOT LIMITED TO, PROCUREMENT OF
 * SUBSTITUTE GOODS OR SERVICES; LOSS OF USE, DATA, OR PROFITS; OR
 * BUSINESS INTERRUPTION) HOWEVER CAUSED AND ON ANY THEORY OF
 * LIABILITY, WHETHER IN CONTRACT, STRICT LIABILITY, OR TORT
 * (INCLUDING NEGLIGENCE OR OTHERWISE) ARISING IN ANY WAY OUT OF
 * THE USE OF THIS SOFTWARE, EVEN IF ADVISED OF THE POSSIBILITY OF
 * SUCH DAMAGE.
 */
#include <stdbool.h>
#include <stdint.h>
#include <trivia/util.h>

#include <msgpuck.h>

#if defined(__cplusplus)
extern "C" {
#endif

enum {
	/** Maximal iproto package body length (2GiB) */
	IPROTO_BODY_LEN_MAX = 2147483648UL,
	/* Maximal length of text handshake (greeting) */
	IPROTO_GREETING_SIZE = 128,
	/** marker + len + prev crc32 + cur crc32 + (padding) */
	XLOG_FIXHEADER_SIZE = 19
};

enum iproto_key {
	IPROTO_REQUEST_TYPE = 0x00,
	IPROTO_SYNC = 0x01,

	/* Replication keys (header) */
	IPROTO_REPLICA_ID = 0x02,
	IPROTO_LSN = 0x03,
	IPROTO_TIMESTAMP = 0x04,
	IPROTO_SCHEMA_VERSION = 0x05,
	IPROTO_SERVER_VERSION = 0x06,
	/* Leave a gap for other keys in the header. */
	IPROTO_SPACE_ID = 0x10,
	IPROTO_INDEX_ID = 0x11,
	IPROTO_LIMIT = 0x12,
	IPROTO_OFFSET = 0x13,
	IPROTO_ITERATOR = 0x14,
	IPROTO_INDEX_BASE = 0x15,

	/* Leave a gap between integer values and other keys */
	IPROTO_KEY = 0x20,
	IPROTO_TUPLE = 0x21,
	IPROTO_FUNCTION_NAME = 0x22,
	IPROTO_USER_NAME = 0x23,

	/*
	 * Replication keys (body).
	 * Unfortunately, there is no gap between request and
	 * replication keys (between USER_NAME and INSTANCE_UUID).
	 * So imagine, that OPS, EXPR and FIELD_NAME keys follows
	 * the USER_NAME key.
	 */
	IPROTO_INSTANCE_UUID = 0x24,
	IPROTO_CLUSTER_UUID = 0x25,
	IPROTO_VCLOCK = 0x26,

	/* Also request keys. See the comment above. */
	IPROTO_EXPR = 0x27, /* EVAL */
	IPROTO_OPS = 0x28, /* UPSERT but not UPDATE ops, because of legacy */
<<<<<<< HEAD
	IPROTO_OPTIONS = 0x29,

=======
	IPROTO_SERVER_IS_RO = 0x29,
>>>>>>> 193ef415
	/* Leave a gap between request keys and response keys */
	IPROTO_DATA = 0x30,
	IPROTO_ERROR = 0x31,
	/**
	 * IPROTO_METADATA: [
	 *      { IPROTO_FIELD_NAME: name },
	 *      { ... },
	 *      ...
	 * ]
	 */
	IPROTO_METADATA = 0x32,

	/* Leave a gap between response keys and SQL keys. */
	IPROTO_SQL_TEXT = 0x40,
	IPROTO_SQL_BIND = 0x41,
	/**
	 * IPROTO_SQL_INFO: {
	 *     SQL_INFO_ROW_COUNT: number
	 * }
	 */
	IPROTO_SQL_INFO = 0x42,
	IPROTO_KEY_MAX
};

/**
 * Keys, stored in IPROTO_METADATA. They can not be received
 * in a request. Only sent as response, so no necessity in _strs
 * or _key_type arrays.
 */
enum iproto_metadata_key {
	IPROTO_FIELD_NAME = 0,
};

#define bit(c) (1ULL<<IPROTO_##c)

#define IPROTO_HEAD_BMAP (bit(REQUEST_TYPE) | bit(SYNC) | bit(REPLICA_ID) |\
			  bit(LSN) | bit(SCHEMA_VERSION))
#define IPROTO_DML_BODY_BMAP (bit(SPACE_ID) | bit(INDEX_ID) | bit(LIMIT) |\
			      bit(OFFSET) | bit(ITERATOR) | bit(INDEX_BASE) |\
			      bit(KEY) | bit(TUPLE) | bit(OPS))

static inline bool
xrow_header_has_key(const char *pos, const char *end)
{
	unsigned char key = pos < end ? *pos : (unsigned char) IPROTO_KEY_MAX;
	return key < IPROTO_KEY_MAX && IPROTO_HEAD_BMAP & (1ULL<<key);
}

static inline bool
iproto_dml_body_has_key(const char *pos, const char *end)
{
	unsigned char key = pos < end ? *pos : (unsigned char) IPROTO_KEY_MAX;
	return key < IPROTO_KEY_MAX && IPROTO_DML_BODY_BMAP & (1ULL<<key);
}

#undef bit

static inline uint64_t
iproto_key_bit(unsigned char key)
{
	return 1ULL << key;
}

extern const unsigned char iproto_key_type[IPROTO_KEY_MAX];

/**
 * IPROTO command codes
 */
enum iproto_type {
	/** Acknowledgement that request or command is successful */
	IPROTO_OK = 0,

	/** SELECT request */
	IPROTO_SELECT = 1,
	/** INSERT request */
	IPROTO_INSERT = 2,
	/** REPLACE request */
	IPROTO_REPLACE = 3,
	/** UPDATE request */
	IPROTO_UPDATE = 4,
	/** DELETE request */
	IPROTO_DELETE = 5,
	/** CALL request - wraps result into [tuple, tuple, ...] format */
	IPROTO_CALL_16 = 6,
	/** AUTH request */
	IPROTO_AUTH = 7,
	/** EVAL request */
	IPROTO_EVAL = 8,
	/** UPSERT request */
	IPROTO_UPSERT = 9,
	/** CALL request - returns arbitrary MessagePack */
	IPROTO_CALL = 10,
	/** Execute an SQL statement. */
	IPROTO_EXECUTE = 11,
	/** No operation. Treated as DML, used to bump LSN. */
	IPROTO_NOP = 12,
	/** The maximum typecode used for box.stat() */
	IPROTO_TYPE_STAT_MAX,

	/** PING request */
	IPROTO_PING = 64,
	/** Replication JOIN command */
	IPROTO_JOIN = 65,
	/** Replication SUBSCRIBE command */
	IPROTO_SUBSCRIBE = 66,
	/** Vote request command for master election */
	IPROTO_REQUEST_VOTE = 67,

	/** Vinyl run info stored in .index file */
	VY_INDEX_RUN_INFO = 100,
	/** Vinyl page info stored in .index file */
	VY_INDEX_PAGE_INFO = 101,
	/** Vinyl row index stored in .run file */
	VY_RUN_ROW_INDEX = 102,

	/** Non-final response type. */
	IPROTO_CHUNK = 128,

	/**
	 * Error codes = (IPROTO_TYPE_ERROR | ER_XXX from errcode.h)
	 */
	IPROTO_TYPE_ERROR = 1 << 15
};

/** IPROTO type name by code */
extern const char *iproto_type_strs[];

/**
 * Returns IPROTO type name by @a type code.
 * @param type IPROTO type.
 */
static inline const char *
iproto_type_name(uint32_t type)
{
	/*
	 * Sic: iptoto_type_strs[IPROTO_NOP] is NULL
	 * to suppress box.stat() output.
	 */
	if (type == IPROTO_NOP)
		return "NOP";

	if (type < IPROTO_TYPE_STAT_MAX)
		return iproto_type_strs[type];

	switch (type) {
	case VY_INDEX_RUN_INFO:
		return "RUNINFO";
	case VY_INDEX_PAGE_INFO:
		return "PAGEINFO";
	case VY_RUN_ROW_INDEX:
		return "ROWINDEX";
	default:
		return NULL;
	}
}

/**
 * Returns IPROTO key name by @a key code.
 * @param key IPROTO key.
 */
static inline const char *
iproto_key_name(enum iproto_key key)
{
	extern const char *iproto_key_strs[];
	if (key >= IPROTO_KEY_MAX)
		return NULL;
	return iproto_key_strs[key];
}

/** A data manipulation request. */
static inline bool
iproto_type_is_dml(uint32_t type)
{
	return (type >= IPROTO_SELECT && type <= IPROTO_DELETE) ||
		type == IPROTO_UPSERT || type == IPROTO_NOP;
}

/**
 * Returns a map of mandatory members of IPROTO DML request.
 * @param type iproto type.
 */
static inline uint64_t
dml_request_key_map(uint32_t type)
{
	/** Advanced requests don't have a defined key map. */
	assert(iproto_type_is_dml(type));
	extern const uint64_t iproto_body_key_map[];
	return iproto_body_key_map[type];
}

/**
 * A read only request, CALL is included since it
 * may be read-only, and there are separate checks
 * for all database requests issues from CALL.
 */
static inline bool
iproto_type_is_select(uint32_t type)
{
	return type <= IPROTO_SELECT || type == IPROTO_CALL || type == IPROTO_EVAL;
}

/** A common request with a mandatory and simple body (key, tuple, ops)  */
static inline bool
iproto_type_is_request(uint32_t type)
{
	return type > IPROTO_OK && type <= IPROTO_TYPE_STAT_MAX;
}

/**
 * The request is "synchronous": no other requests
 * on this connection should be taken before this one
 * ends.
 */
static inline bool
iproto_type_is_sync(uint32_t type)
{
	return type == IPROTO_JOIN || type == IPROTO_SUBSCRIBE;
}

/** This is an error. */
static inline bool
iproto_type_is_error(uint32_t type)
{
	return (type & IPROTO_TYPE_ERROR) != 0;
}

/** The snapshot row metadata repeats the structure of REPLACE request. */
struct PACKED request_replace_body {
	uint8_t m_body;
	uint8_t k_space_id;
	uint8_t m_space_id;
	uint32_t v_space_id;
	uint8_t k_tuple;
};

/**
 * Xrow keys for Vinyl run information.
 * @sa struct vy_run_info.
 */
enum vy_run_info_key {
	/** Min key in the run. */
	VY_RUN_INFO_MIN_KEY = 1,
	/** Max key in the run. */
	VY_RUN_INFO_MAX_KEY = 2,
	/** Min LSN over all statements in the run. */
	VY_RUN_INFO_MIN_LSN = 3,
	/** Max LSN over all statements in the run. */
	VY_RUN_INFO_MAX_LSN = 4,
	/** Number of pages in the run. */
	VY_RUN_INFO_PAGE_COUNT = 5,
	/** Legacy bloom filter implementation. */
	VY_RUN_INFO_BLOOM_LEGACY = 6,
	/** Bloom filter for keys. */
	VY_RUN_INFO_BLOOM = 7,
	/** The last key in this enum + 1 */
	VY_RUN_INFO_KEY_MAX
};

/**
 * Return vy_run_info key name by @a key code.
 * @param key key
 */
static inline const char *
vy_run_info_key_name(enum vy_run_info_key key)
{
	if (key <= 0 || key >= VY_RUN_INFO_KEY_MAX)
		return NULL;
	extern const char *vy_run_info_key_strs[];
	return vy_run_info_key_strs[key];
}

/**
 * Xrow keys for Vinyl page information.
 * @sa struct vy_run_info.
 */
enum vy_page_info_key {
	/** Offset of page data in the run file. */
	VY_PAGE_INFO_OFFSET = 1,
	/** Size of page data in the run file. */
	VY_PAGE_INFO_SIZE = 2,
	/** Size of page data in memory, i.e. unpacked. */
	VY_PAGE_INFO_UNPACKED_SIZE = 3,
	/* Number of statements in the page. */
	VY_PAGE_INFO_ROW_COUNT = 4,
	/* Minimal key stored in the page. */
	VY_PAGE_INFO_MIN_KEY = 5,
	/** Offset of the row index in the page. */
	VY_PAGE_INFO_ROW_INDEX_OFFSET = 6,
	/** The last key in this enum + 1 */
	VY_PAGE_INFO_KEY_MAX
};

/**
 * Return vy_page_info key name by @a key code.
 * @param key key
 */
static inline const char *
vy_page_info_key_name(enum vy_page_info_key key)
{
	if (key <= 0 || key >= VY_PAGE_INFO_KEY_MAX)
		return NULL;
	extern const char *vy_page_info_key_strs[];
	return vy_page_info_key_strs[key];
}

/**
 * Xrow keys for Vinyl row index.
 * @sa struct vy_page_info.
 */
enum vy_row_index_key {
	/** Array of row offsets. */
	VY_ROW_INDEX_DATA = 1,
	/** The last key in this enum + 1 */
	VY_ROW_INDEX_KEY_MAX
};

/**
 * Return vy_page_info key name by @a key code.
 * @param key key
 */
static inline const char *
vy_row_index_key_name(enum vy_row_index_key key)
{
	if (key <= 0 || key >= VY_ROW_INDEX_KEY_MAX)
		return NULL;
	extern const char *vy_row_index_key_strs[];
	return vy_row_index_key_strs[key];
}

#if defined(__cplusplus)
} /* extern "C" */
#endif

#endif /* TARANTOOL_IPROTO_CONSTANTS_H_INCLUDED */<|MERGE_RESOLUTION|>--- conflicted
+++ resolved
@@ -87,12 +87,9 @@
 	/* Also request keys. See the comment above. */
 	IPROTO_EXPR = 0x27, /* EVAL */
 	IPROTO_OPS = 0x28, /* UPSERT but not UPDATE ops, because of legacy */
-<<<<<<< HEAD
-	IPROTO_OPTIONS = 0x29,
-
-=======
 	IPROTO_SERVER_IS_RO = 0x29,
->>>>>>> 193ef415
+	IPROTO_OPTIONS = 0x2a,
+
 	/* Leave a gap between request keys and response keys */
 	IPROTO_DATA = 0x30,
 	IPROTO_ERROR = 0x31,
