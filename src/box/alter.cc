/*
 * Copyright 2010-2016, Tarantool AUTHORS, please see AUTHORS file.
 *
 * Redistribution and use in source and binary forms, with or
 * without modification, are permitted provided that the following
 * conditions are met:
 *
 * 1. Redistributions of source code must retain the above
 *    copyright notice, this list of conditions and the
 *    following disclaimer.
 *
 * 2. Redistributions in binary form must reproduce the above
 *    copyright notice, this list of conditions and the following
 *    disclaimer in the documentation and/or other materials
 *    provided with the distribution.
 *
 * THIS SOFTWARE IS PROVIDED BY <COPYRIGHT HOLDER> ``AS IS'' AND
 * ANY EXPRESS OR IMPLIED WARRANTIES, INCLUDING, BUT NOT LIMITED
 * TO, THE IMPLIED WARRANTIES OF MERCHANTABILITY AND FITNESS FOR
 * A PARTICULAR PURPOSE ARE DISCLAIMED. IN NO EVENT SHALL
 * <COPYRIGHT HOLDER> OR CONTRIBUTORS BE LIABLE FOR ANY DIRECT,
 * INDIRECT, INCIDENTAL, SPECIAL, EXEMPLARY, OR CONSEQUENTIAL
 * DAMAGES (INCLUDING, BUT NOT LIMITED TO, PROCUREMENT OF
 * SUBSTITUTE GOODS OR SERVICES; LOSS OF USE, DATA, OR PROFITS; OR
 * BUSINESS INTERRUPTION) HOWEVER CAUSED AND ON ANY THEORY OF
 * LIABILITY, WHETHER IN CONTRACT, STRICT LIABILITY, OR TORT
 * (INCLUDING NEGLIGENCE OR OTHERWISE) ARISING IN ANY WAY OUT OF
 * THE USE OF THIS SOFTWARE, EVEN IF ADVISED OF THE POSSIBILITY OF
 * SUCH DAMAGE.
 */
#include "alter.h"
#include "schema.h"
#include "user.h"
#include "space.h"
#include "index.h"
#include "fkey.h"
#include "func.h"
#include "coll_id_cache.h"
#include "coll_id_def.h"
#include "txn.h"
#include "tuple.h"
#include "fiber.h" /* for gc_pool */
#include "scoped_guard.h"
#include "third_party/base64.h"
#include <new> /* for placement new */
#include <stdio.h> /* snprintf() */
#include <ctype.h>
#include "replication.h" /* for replica_set_id() */
#include "session.h" /* to fetch the current user. */
#include "vclock.h" /* VCLOCK_MAX */
#include "xrow.h"
#include "iproto_constants.h"
#include "identifier.h"
#include "version.h"
#include "sequence.h"
#include "sql.h"

/**
 * chap-sha1 of empty string, i.e.
 * base64_encode(sha1(sha1(""), 0)
 */
#define CHAP_SHA1_EMPTY_PASSWORD "vhvewKp0tNyweZQ+cFKAlsyphfg="

/* {{{ Auxiliary functions and methods. */

static void
access_check_ddl(const char *name, uint32_t object_id, uint32_t owner_uid,
		 enum schema_object_type type, enum priv_type priv_type,
		 bool is_17_compat_mode)
{
	struct credentials *cr = effective_user();
	user_access_t has_access = cr->universal_access;
	/*
	 * XXX: pre 1.7.7 there was no specific 'CREATE' or
	 * 'ALTER' ACL, instead, read and write access on universe
	 * was used to allow create/alter.
	 * For backward compatibility, if a user has read and write
	 * access on the universe, grant it CREATE access
	 * automatically.
	 * The legacy fix does not affect sequences since they
	 * were added in 1.7.7 only.
	 */
	if (is_17_compat_mode && has_access & PRIV_R && has_access & PRIV_W)
		has_access |= PRIV_C | PRIV_A;

	user_access_t access = ((PRIV_U | (user_access_t) priv_type) &
				~has_access);
	bool is_owner = owner_uid == cr->uid || cr->uid == ADMIN;
	if (access == 0)
		return; /* Access granted. */
	/* Check for specific entity access. */
	struct access *object = entity_access_get(type);
	if (object) {
		access &= ~object[cr->auth_token].effective;
	}
	/*
	 * Only the owner of the object or someone who has
	 * specific DDL privilege on the object can execute
	 * DDL. If a user has no USAGE access and is owner,
	 * deny access as well.
	 * If a user wants to CREATE an object, they're of course
	 * the owner of the object, but this should be ignored --
	 * CREATE privilege is required.
	 */
	if (access == 0 || (is_owner && !(access & (PRIV_U | PRIV_C))))
		return; /* Access granted. */
	/*
	 * USAGE can be granted only globally.
	 */
	if (!(access & PRIV_U)) {
		/* Check for privileges on a single object. */
		struct access *object = access_find(type, object_id);
		if (object != NULL)
			access &= ~object[cr->auth_token].effective;
		if (access == 0)
			return; /* Access granted. */
	}
	/* Create a meaningful error message. */
	struct user *user = user_find_xc(cr->uid);
	const char *object_name;
	const char *pname;
	if (access & PRIV_U) {
		object_name = schema_object_name(SC_UNIVERSE);
		pname = priv_name(PRIV_U);
		name = "";
	} else {
		object_name = schema_object_name(type);
		pname = priv_name(access);
	}
	tnt_raise(AccessDeniedError, pname, object_name, name,
		  user->def->name);
}

/**
 * Throw an exception if the given index definition
 * is incompatible with a sequence.
 */
static void
index_def_check_sequence(struct index_def *index_def, const char *space_name)
{
	enum field_type type = index_def->key_def->parts[0].type;
	if (type != FIELD_TYPE_UNSIGNED && type != FIELD_TYPE_INTEGER) {
		tnt_raise(ClientError, ER_MODIFY_INDEX, index_def->name,
			  space_name, "sequence cannot be used with "
			  "a non-integer key");
	}
}

/**
 * Support function for index_def_new_from_tuple(..)
 * Checks tuple (of _index space) and throws a nice error if it is invalid
 * Checks only types of fields and their count!
 */
static void
index_def_check_tuple(const struct tuple *tuple)
{
	const mp_type common_template[] =
		{MP_UINT, MP_UINT, MP_STR, MP_STR, MP_MAP, MP_ARRAY};
	const char *data = tuple_data(tuple);
	uint32_t field_count = mp_decode_array(&data);
	const char *field_start = data;
	if (field_count != 6)
		goto err;
	for (size_t i = 0; i < lengthof(common_template); i++) {
		enum mp_type type = mp_typeof(*data);
		if (type != common_template[i])
			goto err;
		mp_next(&data);
	}
	return;

err:
	char got[DIAG_ERRMSG_MAX];
	char *p = got, *e = got + sizeof(got);
	data = field_start;
	for (uint32_t i = 0; i < field_count && p < e; i++) {
		enum mp_type type = mp_typeof(*data);
		mp_next(&data);
		p += snprintf(p, e - p, i ? ", %s" : "%s", mp_type_strs[type]);
	}
	tnt_raise(ClientError, ER_WRONG_INDEX_RECORD, got,
		  "space id (unsigned), index id (unsigned), name (string), "\
		  "type (string), options (map), parts (array)");
}

/**
 * Fill index_opts structure from opts field in tuple of space _index
 * Throw an error is unrecognized option.
 */
static void
index_opts_decode(struct index_opts *opts, const char *map,
		  struct region *region)
{
	index_opts_create(opts);
	if (opts_decode(opts, index_opts_reg, &map, ER_WRONG_INDEX_OPTIONS,
			BOX_INDEX_FIELD_OPTS, region) != 0)
		diag_raise();
	if (opts->distance == rtree_index_distance_type_MAX) {
		tnt_raise(ClientError, ER_WRONG_INDEX_OPTIONS,
			  BOX_INDEX_FIELD_OPTS, "distance must be either "\
			  "'euclid' or 'manhattan'");
	}
	if (opts->sql != NULL) {
		char *sql = strdup(opts->sql);
		if (sql == NULL) {
			opts->sql = NULL;
			tnt_raise(OutOfMemory, strlen(opts->sql) + 1, "strdup",
				  "sql");
		}
		opts->sql = sql;
	}
	if (opts->range_size <= 0) {
		tnt_raise(ClientError, ER_WRONG_INDEX_OPTIONS,
			  BOX_INDEX_FIELD_OPTS,
			  "range_size must be greater than 0");
	}
	if (opts->page_size <= 0 || opts->page_size > opts->range_size) {
		tnt_raise(ClientError, ER_WRONG_INDEX_OPTIONS,
			  BOX_INDEX_FIELD_OPTS,
			  "page_size must be greater than 0 and "
			  "less than or equal to range_size");
	}
	if (opts->run_count_per_level <= 0) {
		tnt_raise(ClientError, ER_WRONG_INDEX_OPTIONS,
			  BOX_INDEX_FIELD_OPTS,
			  "run_count_per_level must be greater than 0");
	}
	if (opts->run_size_ratio <= 1) {
		tnt_raise(ClientError, ER_WRONG_INDEX_OPTIONS,
			  BOX_INDEX_FIELD_OPTS,
			  "run_size_ratio must be greater than 1");
	}
	if (opts->bloom_fpr <= 0 || opts->bloom_fpr > 1) {
		tnt_raise(ClientError, ER_WRONG_INDEX_OPTIONS,
			  BOX_INDEX_FIELD_OPTS,
			  "bloom_fpr must be greater than 0 and "
			  "less than or equal to 1");
	}
}

/**
 * Create a index_def object from a record in _index
 * system space.
 *
 * Check that:
 * - index id is within range
 * - index type is supported
 * - part count > 0
 * - there are parts for the specified part count
 * - types of parts in the parts array are known to the system
 * - fieldno of each part in the parts array is within limits
 */
static struct index_def *
index_def_new_from_tuple(struct tuple *tuple, struct space *space)
{
	index_def_check_tuple(tuple);

	struct index_opts opts;
	uint32_t id = tuple_field_u32_xc(tuple, BOX_INDEX_FIELD_SPACE_ID);
	uint32_t index_id = tuple_field_u32_xc(tuple, BOX_INDEX_FIELD_ID);
	enum index_type type =
		STR2ENUM(index_type, tuple_field_cstr_xc(tuple,
							 BOX_INDEX_FIELD_TYPE));
	uint32_t name_len;
	const char *name = tuple_field_str_xc(tuple, BOX_INDEX_FIELD_NAME,
					      &name_len);
	const char *opts_field =
		tuple_field_with_type_xc(tuple, BOX_INDEX_FIELD_OPTS,
					 MP_MAP);
	index_opts_decode(&opts, opts_field, &fiber()->gc);
	const char *parts = tuple_field(tuple, BOX_INDEX_FIELD_PARTS);
	uint32_t part_count = mp_decode_array(&parts);
	if (name_len > BOX_NAME_MAX) {
		tnt_raise(ClientError, ER_MODIFY_INDEX,
			  tt_cstr(name, BOX_INVALID_NAME_MAX),
			  space_name(space), "index name is too long");
	}
	identifier_check_xc(name, name_len);
	struct key_def *key_def = NULL;
	struct key_part_def *part_def = (struct key_part_def *)
			malloc(sizeof(*part_def) * part_count);
	if (part_def == NULL) {
		tnt_raise(OutOfMemory, sizeof(*part_def) * part_count,
			  "malloc", "key_part_def");
	}
	auto key_def_guard = make_scoped_guard([&] {
		free(part_def);
		if (key_def != NULL)
			key_def_delete(key_def);
	});
	if (key_def_decode_parts(part_def, part_count, &parts,
				 space->def->fields,
				 space->def->field_count) != 0)
		diag_raise();
	key_def = key_def_new(part_def, part_count);
	if (key_def == NULL)
		diag_raise();
	struct index_def *index_def =
		index_def_new(id, index_id, name, name_len, type,
			      &opts, key_def, space_index_key_def(space, 0));
	if (index_def == NULL)
		diag_raise();
	auto index_def_guard = make_scoped_guard([=] { index_def_delete(index_def); });
	index_def_check_xc(index_def, space_name(space));
	space_check_index_def_xc(space, index_def);
	if (index_def->iid == 0 && space->sequence != NULL)
		index_def_check_sequence(index_def, space_name(space));
	index_def_guard.is_active = false;
	return index_def;
}

/**
 * Fill space opts from the msgpack stream (MP_MAP field in the
 * tuple).
 */
static void
space_opts_decode(struct space_opts *opts, const char *map,
		  struct region *region)
{
	space_opts_create(opts);
	if (opts_decode(opts, space_opts_reg, &map, ER_WRONG_SPACE_OPTIONS,
			BOX_SPACE_FIELD_OPTS, region) != 0)
		diag_raise();
	if (opts->sql != NULL) {
		char *sql = strdup(opts->sql);
		if (sql == NULL) {
			opts->sql = NULL;
			tnt_raise(OutOfMemory, strlen(opts->sql) + 1, "strdup",
				  "sql");
		}
		opts->sql = sql;
	}
}

/**
 * Decode field definition from MessagePack map. Format:
 * {name: <string>, type: <string>}. Type is optional.
 * @param[out] field Field to decode to.
 * @param data MessagePack map to decode.
 * @param space_name Name of a space, from which the field is got.
 *        Used in error messages.
 * @param name_len Length of @a space_name.
 * @param errcode Error code to use for client errors. Either
 *        create or modify space errors.
 * @param fieldno Field number to decode. Used in error messages.
 * @param region Region to allocate field name.
 */
static void
field_def_decode(struct field_def *field, const char **data,
		 const char *space_name, uint32_t name_len,
		 uint32_t errcode, uint32_t fieldno, struct region *region)
{
	if (mp_typeof(**data) != MP_MAP) {
		tnt_raise(ClientError, errcode, tt_cstr(space_name, name_len),
			  tt_sprintf("field %d is not map",
				     fieldno + TUPLE_INDEX_BASE));
	}
	int count = mp_decode_map(data);
	*field = field_def_default;
	bool is_action_missing = true;
	uint32_t action_literal_len = strlen("nullable_action");
	for (int i = 0; i < count; ++i) {
		if (mp_typeof(**data) != MP_STR) {
			tnt_raise(ClientError, errcode,
				  tt_cstr(space_name, name_len),
				  tt_sprintf("field %d format is not map"\
					     " with string keys",
					     fieldno + TUPLE_INDEX_BASE));
		}
		uint32_t key_len;
		const char *key = mp_decode_str(data, &key_len);
		if (opts_parse_key(field, field_def_reg, key, key_len, data,
				   ER_WRONG_SPACE_FORMAT,
				   fieldno + TUPLE_INDEX_BASE, region,
				   true) != 0)
			diag_raise();
		if (is_action_missing &&
		    key_len == action_literal_len &&
		    memcmp(key, "nullable_action", action_literal_len) == 0)
			is_action_missing = false;
	}
	if (is_action_missing) {
		field->nullable_action = field->is_nullable ?
			ON_CONFLICT_ACTION_NONE
			: ON_CONFLICT_ACTION_DEFAULT;
	}
	if (field->name == NULL) {
		tnt_raise(ClientError, errcode, tt_cstr(space_name, name_len),
			  tt_sprintf("field %d name is not specified",
				     fieldno + TUPLE_INDEX_BASE));
	}
	size_t field_name_len = strlen(field->name);
	if (field_name_len > BOX_NAME_MAX) {
		tnt_raise(ClientError, errcode, tt_cstr(space_name, name_len),
			  tt_sprintf("field %d name is too long",
				     fieldno + TUPLE_INDEX_BASE));
	}
	identifier_check_xc(field->name, field_name_len);
	if (field->type == field_type_MAX) {
		tnt_raise(ClientError, errcode, tt_cstr(space_name, name_len),
			  tt_sprintf("field %d has unknown field type",
				     fieldno + TUPLE_INDEX_BASE));
	}
	if (field->nullable_action == on_conflict_action_MAX) {
		tnt_raise(ClientError, errcode, tt_cstr(space_name, name_len),
			  tt_sprintf("field %d has unknown field on conflict "
				     "nullable action",
				     fieldno + TUPLE_INDEX_BASE));
	}
	if (!((field->is_nullable && field->nullable_action ==
	       ON_CONFLICT_ACTION_NONE)
	      || (!field->is_nullable
		  && field->nullable_action != ON_CONFLICT_ACTION_NONE))) {
		tnt_raise(ClientError, errcode, tt_cstr(space_name, name_len),
			  tt_sprintf("field %d has conflicting nullability and "
				     "nullable action properties", fieldno +
				     TUPLE_INDEX_BASE));
	}
	if (field->coll_id != COLL_NONE &&
	    field->type != FIELD_TYPE_STRING &&
	    field->type != FIELD_TYPE_SCALAR &&
	    field->type != FIELD_TYPE_ANY) {
		tnt_raise(ClientError, errcode, tt_cstr(space_name, name_len),
			  tt_sprintf("collation is reasonable only for "
				     "string, scalar and any fields"));
	}

	const char *dv = field->default_value;
	if (dv != NULL) {
		field->default_value_expr = sql_expr_compile(sql_get(), dv,
							     strlen(dv));
		if (field->default_value_expr == NULL)
			diag_raise();
	}
}

/**
 * Decode MessagePack array of fields.
 * @param data MessagePack array of fields.
 * @param[out] out_count Length of a result array.
 * @param space_name Space name to use in error messages.
 * @param errcode Errcode for client errors.
 * @param region Region to allocate result array.
 *
 * @retval Array of fields.
 */
static struct field_def *
space_format_decode(const char *data, uint32_t *out_count,
		    const char *space_name, uint32_t name_len,
		    uint32_t errcode, struct region *region)
{
	/* Type is checked by _space format. */
	assert(mp_typeof(*data) == MP_ARRAY);
	uint32_t count = mp_decode_array(&data);
	*out_count = count;
	if (count == 0)
		return NULL;
	size_t size = count * sizeof(struct field_def);
	struct field_def *region_defs =
		(struct field_def *) region_alloc_xc(region, size);
	/*
	 * Nullify to prevent a case when decoding will fail in
	 * the middle and space_def_destroy_fields() below will
	 * work with garbage pointers.
	 */
	memset(region_defs, 0, size);
	auto fields_guard = make_scoped_guard([=] {
		space_def_destroy_fields(region_defs, count);
	});
	for (uint32_t i = 0; i < count; ++i) {
		field_def_decode(&region_defs[i], &data, space_name, name_len,
				 errcode, i, region);
	}
	fields_guard.is_active = false;
	return region_defs;
}

/**
 * Fill space_def structure from struct tuple.
 */
static struct space_def *
space_def_new_from_tuple(struct tuple *tuple, uint32_t errcode,
			 struct region *region)
{
	uint32_t name_len;
	const char *name =
		tuple_field_str_xc(tuple, BOX_SPACE_FIELD_NAME, &name_len);
	if (name_len > BOX_NAME_MAX)
		tnt_raise(ClientError, errcode,
			  tt_cstr(name, BOX_INVALID_NAME_MAX),
			  "space name is too long");
	identifier_check_xc(name, name_len);
	uint32_t id = tuple_field_u32_xc(tuple, BOX_SPACE_FIELD_ID);
	if (id > BOX_SPACE_MAX) {
		tnt_raise(ClientError, errcode, tt_cstr(name, name_len),
			  "space id is too big");
	}
	if (id == 0) {
		tnt_raise(ClientError, errcode, tt_cstr(name, name_len),
			  "space id 0 is reserved");
	}
	uint32_t uid = tuple_field_u32_xc(tuple, BOX_SPACE_FIELD_UID);
	uint32_t exact_field_count =
		tuple_field_u32_xc(tuple, BOX_SPACE_FIELD_FIELD_COUNT);
	uint32_t engine_name_len;
	const char *engine_name =
		tuple_field_str_xc(tuple, BOX_SPACE_FIELD_ENGINE,
				   &engine_name_len);
	/*
	 * Engines are compiled-in so their names are known in
	 * advance to be shorter than names of other identifiers.
	 */
	if (engine_name_len > ENGINE_NAME_MAX) {
		tnt_raise(ClientError, errcode, tt_cstr(name, name_len),
			  "space engine name is too long");
	}
	identifier_check_xc(engine_name, engine_name_len);
	struct field_def *fields;
	uint32_t field_count;
	/* Check space opts. */
	const char *space_opts =
		tuple_field_with_type_xc(tuple, BOX_SPACE_FIELD_OPTS,
					 MP_MAP);
	/* Check space format */
	const char *format =
		tuple_field_with_type_xc(tuple, BOX_SPACE_FIELD_FORMAT,
					 MP_ARRAY);
	fields = space_format_decode(format, &field_count, name,
				     name_len, errcode, region);
	auto fields_guard = make_scoped_guard([=] {
		space_def_destroy_fields(fields, field_count);
	});
	if (exact_field_count != 0 &&
	    exact_field_count < field_count) {
		tnt_raise(ClientError, errcode, tt_cstr(name, name_len),
			  "exact_field_count must be either 0 or >= "\
			  "formatted field count");
	}
	struct space_opts opts;
	space_opts_decode(&opts, space_opts, region);
	/*
	 * Currently, only predefined replication groups
	 * are supported.
	 */
	if (opts.group_id != GROUP_DEFAULT &&
	    opts.group_id != GROUP_LOCAL) {
		tnt_raise(ClientError, ER_NO_SUCH_GROUP,
			  int2str(opts.group_id));
	}
	if (opts.is_view && opts.sql == NULL)
		tnt_raise(ClientError, ER_VIEW_MISSING_SQL);
	struct space_def *def =
		space_def_new_xc(id, uid, exact_field_count, name, name_len,
				 engine_name, engine_name_len, &opts, fields,
				 field_count);
	if (def->opts.checks != NULL &&
	    sql_checks_resolve_space_def_reference(def->opts.checks,
						   def) != 0) {
		box_error_t *err = box_error_last();
		if (box_error_code(err) != ENOMEM) {
			tnt_raise(ClientError, errcode, def->name,
				  box_error_message(err));
		} else {
			diag_raise();
		}
	}
	auto def_guard = make_scoped_guard([=] { space_def_delete(def); });
	struct engine *engine = engine_find_xc(def->engine_name);
	engine_check_space_def_xc(engine, def);
	def_guard.is_active = false;
	return def;
}

/**
 * Space old and new space triggers (move the original triggers
 * to the new space, or vice versa, restore the original triggers
 * in the old space).
 */
static void
space_swap_triggers(struct space *new_space, struct space *old_space)
{
	rlist_swap(&new_space->before_replace, &old_space->before_replace);
	rlist_swap(&new_space->on_replace, &old_space->on_replace);
	rlist_swap(&new_space->on_stmt_begin, &old_space->on_stmt_begin);
	/** Swap SQL Triggers pointer. */
	struct sql_trigger *new_value = new_space->sql_triggers;
	new_space->sql_triggers = old_space->sql_triggers;
	old_space->sql_triggers = new_value;
}

/** The same as for triggers - swap lists of FK constraints. */
static void
space_swap_fkeys(struct space *new_space, struct space *old_space)
{
	rlist_swap(&new_space->child_fkey, &old_space->child_fkey);
	rlist_swap(&new_space->parent_fkey, &old_space->parent_fkey);
}

/**
 * True if the space has records identified by key 'uid'.
 * Uses 'iid' index.
 */
bool
space_has_data(uint32_t id, uint32_t iid, uint32_t uid)
{
	struct space *space = space_by_id(id);
	if (space == NULL)
		return false;

	if (space_index(space, iid) == NULL)
		return false;

	struct index *index = index_find_system_xc(space, iid);
	char key[6];
	assert(mp_sizeof_uint(BOX_SYSTEM_ID_MIN) <= sizeof(key));
	mp_encode_uint(key, uid);
	struct iterator *it = index_create_iterator_xc(index, ITER_EQ, key, 1);
	IteratorGuard iter_guard(it);
	if (iterator_next_xc(it) != NULL)
		return true;
	return false;
}

/* }}} */

/* {{{ struct alter_space - the body of a full blown alter */
struct alter_space;

class AlterSpaceOp {
public:
	AlterSpaceOp(struct alter_space *alter);

	/** Link in alter_space::ops. */
	struct rlist link;
	/**
	 * Called before creating the new space. Used to update
	 * the space definition and/or key list that will be used
	 * for creating the new space. Must not yield or fail.
	 */
	virtual void alter_def(struct alter_space * /* alter */) {}
	/**
	 * Called after creating a new space. Used for performing
	 * long-lasting operations, such as index rebuild or format
	 * check. May yield. May throw an exception. Must not modify
	 * the old space.
	 */
	virtual void prepare(struct alter_space * /* alter */) {}
	/**
	 * Called after all registered operations have completed
	 * the preparation phase. Used to propagate the old space
	 * state to the new space (e.g. move unchanged indexes).
	 * Must not yield or fail.
	 */
	virtual void alter(struct alter_space * /* alter */) {}
	/**
	 * Called after the change has been successfully written
	 * to WAL. Must not fail.
	 */
	virtual void commit(struct alter_space * /* alter */,
			    int64_t /* signature */) {}
	/**
	 * Called in case a WAL error occurred. It is supposed to undo
	 * the effect of AlterSpaceOp::prepare and AlterSpaceOp::alter.
	 * Must not fail.
	 */
	virtual void rollback(struct alter_space * /* alter */) {}

	virtual ~AlterSpaceOp() {}

	void *operator new(size_t size)
	{
		return region_aligned_calloc_xc(&fiber()->gc, size,
						alignof(uint64_t));
	}
	void operator delete(void * /* ptr */) {}
};

/**
 * A trigger installed on transaction commit/rollback events of
 * the transaction which initiated the alter.
 */
static struct trigger *
txn_alter_trigger_new(trigger_f run, void *data)
{
	struct trigger *trigger = (struct trigger *)
		region_calloc_object_xc(&fiber()->gc, struct trigger);
	trigger->run = run;
	trigger->data = data;
	trigger->destroy = NULL;
	return trigger;
}

struct alter_space {
	/** List of alter operations */
	struct rlist ops;
	/** Definition of the new space - space_def. */
	struct space_def *space_def;
	/** Definition of the new space - keys. */
	struct rlist key_list;
	/** Old space. */
	struct space *old_space;
	/** New space. */
	struct space *new_space;
	/**
	 * Assigned to the new primary key definition if we're
	 * rebuilding the primary key, i.e. changing its key parts
	 * substantially.
	 */
	struct key_def *pk_def;
	/**
	 * Min field count of a new space. It is calculated before
	 * the new space is created and used to update optionality
	 * of key_defs and key_parts.
	 */
	uint32_t new_min_field_count;
};

static struct alter_space *
alter_space_new(struct space *old_space)
{
	struct alter_space *alter =
		region_calloc_object_xc(&fiber()->gc, struct alter_space);
	rlist_create(&alter->ops);
	alter->old_space = old_space;
	alter->space_def = space_def_dup_xc(alter->old_space->def);
	if (old_space->format != NULL)
		alter->new_min_field_count = old_space->format->min_field_count;
	else
		alter->new_min_field_count = 0;
	return alter;
}

/** Destroy alter. */
static void
alter_space_delete(struct alter_space *alter)
{
	/* Destroy the ops. */
	while (! rlist_empty(&alter->ops)) {
		AlterSpaceOp *op = rlist_shift_entry(&alter->ops,
						     AlterSpaceOp, link);
		delete op;
	}
	/* Delete the new space, if any. */
	if (alter->new_space)
		space_delete(alter->new_space);
	space_def_delete(alter->space_def);
}

AlterSpaceOp::AlterSpaceOp(struct alter_space *alter)
{
	/* Add to the tail: operations must be processed in order. */
	rlist_add_tail_entry(&alter->ops, this, link);
}

/**
 * Commit the alter.
 *
 * Move all unchanged indexes from the old space to the new space.
 * Set the newly built indexes in the new space, or free memory
 * of the dropped indexes.
 * Replace the old space with a new one in the space cache.
 */
static void
alter_space_commit(struct trigger *trigger, void *event)
{
	struct txn *txn = (struct txn *) event;
	struct alter_space *alter = (struct alter_space *) trigger->data;
	/*
	 * Commit alter ops, this will move the changed
	 * indexes into their new places.
	 */
	class AlterSpaceOp *op;
	rlist_foreach_entry(op, &alter->ops, link) {
		op->commit(alter, txn->signature);
	}

	trigger_run_xc(&on_alter_space, alter->new_space);

	alter->new_space = NULL; /* for alter_space_delete(). */
	/*
	 * Delete the old version of the space, we are not
	 * going to use it.
	 */
	space_delete(alter->old_space);
	alter_space_delete(alter);
}

/**
 * Rollback all effects of space alter. This is
 * a transaction trigger, and it fires most likely
 * upon a failed write to the WAL.
 *
 * Keep in mind that we may end up here in case of
 * alter_space_commit() failure (unlikely)
 */
static void
alter_space_rollback(struct trigger *trigger, void * /* event */)
{
	struct alter_space *alter = (struct alter_space *) trigger->data;
	/* Rollback alter ops */
	class AlterSpaceOp *op;
	rlist_foreach_entry(op, &alter->ops, link) {
		op->rollback(alter);
	}
	/* Rebuild index maps once for all indexes. */
	space_fill_index_map(alter->old_space);
	space_fill_index_map(alter->new_space);
	/*
	 * Don't forget about space triggers and foreign keys.
	 */
	space_swap_triggers(alter->new_space, alter->old_space);
<<<<<<< HEAD
	space_swap_fkeys(alter->new_space, alter->old_space);
	struct space *new_space = space_cache_replace(alter->old_space);
	assert(new_space == alter->new_space);
	(void) new_space;
=======
	space_cache_replace(alter->new_space, alter->old_space);
>>>>>>> 9dcc7849
	alter_space_delete(alter);
}

/**
 * alter_space_do() - do all the work necessary to
 * create a new space.
 *
 * If something may fail during alter, it must be done here,
 * before a record is written to the Write Ahead Log.  Only
 * trivial and infallible actions are left to the commit phase
 * of the alter.
 *
 * The implementation of this function follows "Template Method"
 * pattern, providing a skeleton of the alter, while all the
 * details are encapsulated in AlterSpaceOp methods.
 *
 * These are the major steps of alter defining the structure of
 * the algorithm and performed regardless of what is altered:
 *
 * - a copy of the definition of the old space is created
 * - the definition of the old space is altered, to get
 *   definition of a new space
 * - an instance of the new space is created, according to the new
 *   definition; the space is so far empty
 * - data structures of the new space are built; sometimes, it
 *   doesn't need to happen, e.g. when alter only changes the name
 *   of a space or an index, or other accidental property.
 *   If any data structure needs to be built, e.g. a new index,
 *   only this index is built, not the entire space with all its
 *   indexes.
 * - at commit, the new space is coalesced with the old one.
 *   On rollback, the new space is deleted.
 */
static void
alter_space_do(struct txn *txn, struct alter_space *alter)
{
	/*
	 * Prepare triggers while we may fail. Note, we don't have to
	 * free them in case of failure, because they are allocated on
	 * the region.
	 */
	struct trigger *on_commit, *on_rollback;
	on_commit = txn_alter_trigger_new(alter_space_commit, alter);
	on_rollback = txn_alter_trigger_new(alter_space_rollback, alter);

	/* Create a definition of the new space. */
	space_dump_def(alter->old_space, &alter->key_list);
	class AlterSpaceOp *op;
	/*
	 * Alter the definition of the old space, so that
	 * a new space can be created with a new definition.
	 */
	rlist_foreach_entry(op, &alter->ops, link)
		op->alter_def(alter);
	/*
	 * Create a new (empty) space for the new definition.
	 * Sic: the triggers are not moved over yet.
	 */
	alter->new_space = space_new_xc(alter->space_def, &alter->key_list);
	/*
	 * Copy the replace function, the new space is at the same recovery
	 * phase as the old one. This hack is especially necessary for
	 * system spaces, which may be altered in some row in the
	 * snapshot/xlog, but needs to continue staying "fully
	 * built".
	 */
	space_prepare_alter_xc(alter->old_space, alter->new_space);

	alter->new_space->sequence = alter->old_space->sequence;
	memcpy(alter->new_space->access, alter->old_space->access,
	       sizeof(alter->old_space->access));

	/*
	 * Build new indexes, check if tuples conform to
	 * the new space format.
	 */
	rlist_foreach_entry(op, &alter->ops, link)
		op->prepare(alter);

	/*
	 * This function must not throw exceptions or yield after
	 * this point.
	 */

	/* Move old indexes, update space format. */
	rlist_foreach_entry(op, &alter->ops, link)
		op->alter(alter);

	/* Rebuild index maps once for all indexes. */
	space_fill_index_map(alter->old_space);
	space_fill_index_map(alter->new_space);
	/*
	 * Don't forget about space triggers and foreign keys.
	 */
	space_swap_triggers(alter->new_space, alter->old_space);
	space_swap_fkeys(alter->new_space, alter->old_space);
	/*
	 * The new space is ready. Time to update the space
	 * cache with it.
	 */
	space_cache_replace(alter->old_space, alter->new_space);

	/*
	 * Install transaction commit/rollback triggers to either
	 * finish or rollback the DDL depending on the results of
	 * writing to WAL.
	 */
	txn_on_commit(txn, on_commit);
	txn_on_rollback(txn, on_rollback);
}

/* }}}  */

/* {{{ AlterSpaceOp descendants - alter operations, such as Add/Drop index */

/**
 * This operation does not modify the space, it just checks that
 * tuples stored in it conform to the new format.
 */
class CheckSpaceFormat: public AlterSpaceOp
{
public:
	CheckSpaceFormat(struct alter_space *alter)
		:AlterSpaceOp(alter) {}
	virtual void prepare(struct alter_space *alter);
};

void
CheckSpaceFormat::prepare(struct alter_space *alter)
{
	struct space *new_space = alter->new_space;
	struct space *old_space = alter->old_space;
	struct tuple_format *new_format = new_space->format;
	struct tuple_format *old_format = old_space->format;
	if (old_format != NULL) {
		assert(new_format != NULL);
		if (!tuple_format1_can_store_format2_tuples(new_format,
							    old_format))
		    space_check_format_xc(old_space, new_format);
	}
}

/** Change non-essential properties of a space. */
class ModifySpace: public AlterSpaceOp
{
public:
	ModifySpace(struct alter_space *alter, struct space_def *def)
		:AlterSpaceOp(alter), new_def(def), new_dict(NULL) {}
	/* New space definition. */
	struct space_def *new_def;
	/**
	 * Newely created field dictionary. When new space_def is
	 * created, it allocates new dictionary. Alter moves new
	 * names into an old dictionary and deletes new one.
	 */
	struct tuple_dictionary *new_dict;
	virtual void alter_def(struct alter_space *alter);
	virtual void alter(struct alter_space *alter);
	virtual void rollback(struct alter_space *alter);
	virtual ~ModifySpace();
};

/** Amend the definition of the new space. */
void
ModifySpace::alter_def(struct alter_space *alter)
{
	/*
	 * Use the old dictionary for the new space, because
	 * it is already referenced by existing tuple formats.
	 * We will update it in place in ModifySpace::alter.
	 */
	new_dict = new_def->dict;
	new_def->dict = alter->old_space->def->dict;
	tuple_dictionary_ref(new_def->dict);
	new_def->view_ref_count = alter->old_space->def->view_ref_count;

	space_def_delete(alter->space_def);
	alter->space_def = new_def;
	/* Now alter owns the def. */
	new_def = NULL;
}

void
ModifySpace::alter(struct alter_space *alter)
{
	/*
	 * Move new names into an old dictionary, which already is
	 * referenced by existing tuple formats. New dictionary
	 * object is deleted later, in destructor.
	 */
	tuple_dictionary_swap(alter->new_space->def->dict, new_dict);
}

void
ModifySpace::rollback(struct alter_space *alter)
{
	tuple_dictionary_swap(alter->new_space->def->dict, new_dict);
}

ModifySpace::~ModifySpace()
{
	if (new_dict != NULL)
		tuple_dictionary_unref(new_dict);
	if (new_def != NULL)
		space_def_delete(new_def);
}

/** DropIndex - remove an index from space. */

class DropIndex: public AlterSpaceOp
{
public:
	DropIndex(struct alter_space *alter, struct index_def *def_arg)
		:AlterSpaceOp(alter), old_index_def(def_arg) {}
	/** A reference to the definition of the dropped index. */
	struct index_def *old_index_def;
	virtual void alter_def(struct alter_space *alter);
	virtual void prepare(struct alter_space *alter);
	virtual void commit(struct alter_space *alter, int64_t lsn);
};

/*
 * Alter the definition of the new space and remove
 * the new index from it.
 */
void
DropIndex::alter_def(struct alter_space * /* alter */)
{
	rlist_del_entry(old_index_def, link);
}

/* Do the drop. */
void
DropIndex::prepare(struct alter_space *alter)
{
	if (old_index_def->iid == 0)
		space_drop_primary_key(alter->new_space);
}

void
DropIndex::commit(struct alter_space *alter, int64_t signature)
{
	struct index *index = space_index(alter->old_space,
					  old_index_def->iid);
	assert(index != NULL);
	index_commit_drop(index, signature);
}

/**
 * A no-op to preserve the old index data in the new space.
 * Added to the alter specification when the index at hand
 * is not affected by alter in any way.
 */
class MoveIndex: public AlterSpaceOp
{
public:
	MoveIndex(struct alter_space *alter, uint32_t iid_arg)
		:AlterSpaceOp(alter), iid(iid_arg) {}
	/** id of the index on the move. */
	uint32_t iid;
	virtual void alter(struct alter_space *alter);
	virtual void rollback(struct alter_space *alter);
};

void
MoveIndex::alter(struct alter_space *alter)
{
	space_swap_index(alter->old_space, alter->new_space, iid, iid);
}

void
MoveIndex::rollback(struct alter_space *alter)
{
	space_swap_index(alter->old_space, alter->new_space, iid, iid);
}

/**
 * Change non-essential properties of an index, i.e.
 * properties not involving index data or layout on disk.
 */
class ModifyIndex: public AlterSpaceOp
{
public:
	ModifyIndex(struct alter_space *alter,
		    struct index_def *new_index_def_arg,
		    struct index_def *old_index_def_arg)
		: AlterSpaceOp(alter),new_index_def(new_index_def_arg),
		  old_index_def(old_index_def_arg) {
	        if (new_index_def->iid == 0 &&
	            key_part_cmp(new_index_def->key_def->parts,
	                         new_index_def->key_def->part_count,
	                         old_index_def->key_def->parts,
	                         old_index_def->key_def->part_count) != 0) {
	                /*
	                 * Primary parts have been changed -
	                 * update secondary indexes.
	                 */
	                alter->pk_def = new_index_def->key_def;
	        }
	}
	struct index_def *new_index_def;
	struct index_def *old_index_def;
	virtual void alter_def(struct alter_space *alter);
	virtual void alter(struct alter_space *alter);
	virtual void commit(struct alter_space *alter, int64_t lsn);
	virtual void rollback(struct alter_space *alter);
	virtual ~ModifyIndex();
};

/** Update the definition of the new space */
void
ModifyIndex::alter_def(struct alter_space *alter)
{
	rlist_del_entry(old_index_def, link);
	index_def_list_add(&alter->key_list, new_index_def);
}

void
ModifyIndex::alter(struct alter_space *alter)
{
	assert(old_index_def->iid == new_index_def->iid);
	/*
	 * Move the old index to the new space to preserve the
	 * original data, but use the new definition.
	 */
	space_swap_index(alter->old_space, alter->new_space,
			 old_index_def->iid, new_index_def->iid);
	struct index *old_index = space_index(alter->old_space,
					      old_index_def->iid);
	assert(old_index != NULL);
	struct index *new_index = space_index(alter->new_space,
					      new_index_def->iid);
	assert(new_index != NULL);
	SWAP(old_index->def, new_index->def);
	index_update_def(new_index);
}

void
ModifyIndex::commit(struct alter_space *alter, int64_t signature)
{
	struct index *new_index = space_index(alter->new_space,
					      new_index_def->iid);
	assert(new_index != NULL);
	index_commit_modify(new_index, signature);
}

void
ModifyIndex::rollback(struct alter_space *alter)
{
	assert(old_index_def->iid == new_index_def->iid);
	/*
	 * Restore indexes.
	 */
	space_swap_index(alter->old_space, alter->new_space,
			 old_index_def->iid, new_index_def->iid);
	struct index *old_index = space_index(alter->old_space,
					      old_index_def->iid);
	assert(old_index != NULL);
	struct index *new_index = space_index(alter->new_space,
					      new_index_def->iid);
	assert(new_index != NULL);
	SWAP(old_index->def, new_index->def);
	index_update_def(old_index);
}

ModifyIndex::~ModifyIndex()
{
	index_def_delete(new_index_def);
}

/** CreateIndex - add a new index to the space. */
class CreateIndex: public AlterSpaceOp
{
public:
	CreateIndex(struct alter_space *alter)
		:AlterSpaceOp(alter), new_index(NULL), new_index_def(NULL)
	{}
	/** New index. */
	struct index *new_index;
	/** New index index_def. */
	struct index_def *new_index_def;
	virtual void alter_def(struct alter_space *alter);
	virtual void prepare(struct alter_space *alter);
	virtual void commit(struct alter_space *alter, int64_t lsn);
	virtual ~CreateIndex();
};

/** Add definition of the new key to the new space def. */
void
CreateIndex::alter_def(struct alter_space *alter)
{
	index_def_list_add(&alter->key_list, new_index_def);
}

/**
 * Optionally build the new index.
 *
 * During recovery the space is often not fully constructed yet
 * anyway, so there is no need to fully populate index with data,
 * it is done at the end of recovery.
 *
 * Note, that system spaces are exception to this, since
 * they are fully enabled at all times.
 */
void
CreateIndex::prepare(struct alter_space *alter)
{
	/* Get the new index and build it.  */
	new_index = space_index(alter->new_space, new_index_def->iid);
	assert(new_index != NULL);

	if (new_index_def->iid == 0) {
		/*
		 * Adding a primary key: bring the space
		 * up to speed with the current recovery
		 * state. During snapshot recovery it
		 * means preparing the primary key for
		 * build (beginBuild()). During xlog
		 * recovery, it means building the primary
		 * key. After recovery, it means building
		 * all keys.
		 */
		space_add_primary_key_xc(alter->new_space);
		return;
	}
	space_build_index_xc(alter->old_space, new_index,
			     alter->new_space->format);
}

void
CreateIndex::commit(struct alter_space *alter, int64_t signature)
{
	(void) alter;
	assert(new_index != NULL);
	index_commit_create(new_index, signature);
	new_index = NULL;
}

CreateIndex::~CreateIndex()
{
	if (new_index != NULL)
		index_abort_create(new_index);
	if (new_index_def != NULL)
		index_def_delete(new_index_def);
}

/**
 * RebuildIndex - drop the old index data and rebuild index
 * from by reading the primary key. Used when key_def of
 * an index is changed.
 */
class RebuildIndex: public AlterSpaceOp
{
public:
	RebuildIndex(struct alter_space *alter,
		     struct index_def *new_index_def_arg,
		     struct index_def *old_index_def_arg)
		:AlterSpaceOp(alter), new_index(NULL),
		new_index_def(new_index_def_arg),
		old_index_def(old_index_def_arg)
	{
		/* We may want to rebuild secondary keys as well. */
		if (new_index_def->iid == 0)
			alter->pk_def = new_index_def->key_def;
	}
	/** New index. */
	struct index *new_index;
	/** New index index_def. */
	struct index_def *new_index_def;
	/** Old index index_def. */
	struct index_def *old_index_def;
	virtual void alter_def(struct alter_space *alter);
	virtual void prepare(struct alter_space *alter);
	virtual void commit(struct alter_space *alter, int64_t signature);
	virtual ~RebuildIndex();
};

/** Add definition of the new key to the new space def. */
void
RebuildIndex::alter_def(struct alter_space *alter)
{
	rlist_del_entry(old_index_def, link);
	index_def_list_add(&alter->key_list, new_index_def);
}

void
RebuildIndex::prepare(struct alter_space *alter)
{
	/* Get the new index and build it.  */
	new_index = space_index(alter->new_space, new_index_def->iid);
	assert(new_index != NULL);
	space_build_index_xc(alter->old_space, new_index,
			     alter->new_space->format);
}

void
RebuildIndex::commit(struct alter_space *alter, int64_t signature)
{
	struct index *old_index = space_index(alter->old_space,
					      old_index_def->iid);
	assert(old_index != NULL);
	index_commit_drop(old_index, signature);
	assert(new_index != NULL);
	index_commit_create(new_index, signature);
	new_index = NULL;
}

RebuildIndex::~RebuildIndex()
{
	if (new_index != NULL)
		index_abort_create(new_index);
	if (new_index_def != NULL)
		index_def_delete(new_index_def);
}

/** TruncateIndex - truncate an index. */
class TruncateIndex: public AlterSpaceOp
{
public:
	TruncateIndex(struct alter_space *alter, uint32_t iid)
		: AlterSpaceOp(alter), iid(iid) {}
	/** id of the index to truncate. */
	uint32_t iid;
	virtual void prepare(struct alter_space *alter);
	virtual void commit(struct alter_space *alter, int64_t signature);
};

void
TruncateIndex::prepare(struct alter_space *alter)
{
	if (iid == 0) {
		/*
		 * Notify the engine that the primary index
		 * was truncated.
		 */
		space_drop_primary_key(alter->new_space);
		space_add_primary_key_xc(alter->new_space);
		return;
	}

	/*
	 * Although the new index is empty, we still need to call
	 * space_build_index() to let the engine know that the
	 * index was recreated. For example, Vinyl uses this
	 * callback to load indexes during local recovery.
	 */
	struct index *new_index = space_index(alter->new_space, iid);
	assert(new_index != NULL);
	space_build_index_xc(alter->new_space, new_index,
			     alter->new_space->format);
}

void
TruncateIndex::commit(struct alter_space *alter, int64_t signature)
{
	struct index *old_index = space_index(alter->old_space, iid);
	struct index *new_index = space_index(alter->new_space, iid);

	index_commit_drop(old_index, signature);
	index_commit_create(new_index, signature);
}

/**
 * UpdateSchemaVersion - increment schema_version. Used on
 * in alter_space_do(), i.e. when creating or dropping
 * an index, altering a space.
 */
class UpdateSchemaVersion: public AlterSpaceOp
{
public:
	UpdateSchemaVersion(struct alter_space * alter)
		:AlterSpaceOp(alter) {}
	virtual void alter(struct alter_space *alter);
};

void
UpdateSchemaVersion::alter(struct alter_space *alter)
{
    (void)alter;
    ++schema_version;
}

/* }}} */

/**
 * Delete the space. It is already removed from the space cache.
 */
static void
on_drop_space_commit(struct trigger *trigger, void *event)
{
	(void) event;
	struct space *space = (struct space *)trigger->data;
	trigger_run_xc(&on_alter_space, space);
	space_delete(space);
}

/**
 * Return the original space back into the cache. The effect
 * of all other events happened after the space was removed were
 * reverted by the cascading rollback.
 */
static void
on_drop_space_rollback(struct trigger *trigger, void *event)
{
	(void) event;
	struct space *space = (struct space *)trigger->data;
	space_cache_replace(NULL, space);
}

/**
 * Run the triggers registered on commit of a change in _space.
 */
static void
on_create_space_commit(struct trigger *trigger, void *event)
{
	(void) event;
	struct space *space = (struct space *)trigger->data;
	trigger_run_xc(&on_alter_space, space);
}

/**
 * A trigger invoked on commit/rollback of DROP/ADD space.
 * The trigger removes the space from the space cache.
 *
 * By the time the space is removed, it should be empty: we
 * rely on cascading rollback.
 */
static void
on_create_space_rollback(struct trigger *trigger, void *event)
{
	(void) event;
	struct space *space = (struct space *)trigger->data;
	space_cache_replace(space, NULL);
	space_delete(space);
}

/**
 * Create MoveIndex operation for a range of indexes in a space
 * for range [begin, end)
 */
void
alter_space_move_indexes(struct alter_space *alter, uint32_t begin,
			 uint32_t end)
{
	struct space *old_space = alter->old_space;
	bool is_min_field_count_changed;
	if (old_space->format != NULL) {
		is_min_field_count_changed =
			old_space->format->min_field_count !=
			alter->new_min_field_count;
	} else {
		is_min_field_count_changed = false;
	}
	for (uint32_t index_id = begin; index_id < end; ++index_id) {
		struct index *old_index = space_index(old_space, index_id);
		if (old_index == NULL)
			continue;
		struct index_def *old_def = old_index->def;
		struct index_def *new_def;
		uint32_t min_field_count = alter->new_min_field_count;
		if (alter->pk_def == NULL || !index_depends_on_pk(old_index)) {
			if (is_min_field_count_changed) {
				new_def = index_def_dup(old_def);
				index_def_update_optionality(new_def,
							     min_field_count);
				(void) new ModifyIndex(alter, new_def, old_def);
			} else {
				(void) new MoveIndex(alter, old_def->iid);
			}
			continue;
		}
		/*
		 * Rebuild secondary indexes that depend on the
		 * primary key since primary key parts have changed.
		 */
		new_def = index_def_new(old_def->space_id, old_def->iid,
					old_def->name, strlen(old_def->name),
					old_def->type, &old_def->opts,
					old_def->key_def, alter->pk_def);
		index_def_update_optionality(new_def, min_field_count);
		auto guard = make_scoped_guard([=] { index_def_delete(new_def); });
		if (!index_def_change_requires_rebuild(old_index, new_def))
			(void) new ModifyIndex(alter, new_def, old_def);
		else
			(void) new RebuildIndex(alter, new_def, old_def);
		guard.is_active = false;
	}
}

/**
 * Walk through all spaces from 'FROM' clause of given select,
 * and update their view reference counters.
 *
 * @param select Tables from this select to be updated.
 * @param update_value +1 on view creation, -1 on drop.
 * @param suppress_error If true, silently skip nonexistent
 *                       spaces from 'FROM' clause.
 * @param[out] not_found_space Name of a disappeared space.
 * @retval 0 on success, -1 if suppress_error is false and space
 *         from 'FROM' clause doesn't exist.
 */
static int
update_view_references(struct Select *select, int update_value,
		       bool suppress_error, const char **not_found_space)
{
	assert(update_value == 1 || update_value == -1);
	sql_select_expand_from_tables(select);
	int from_tables_count = sql_select_from_table_count(select);
	for (int i = 0; i < from_tables_count; ++i) {
		const char *space_name = sql_select_from_table_name(select, i);
		if (space_name == NULL)
			continue;
		uint32_t space_id;
		if (schema_find_id(BOX_SPACE_ID, 2, space_name,
				   strlen(space_name), &space_id) != 0)
			return -1;
		if (space_id == BOX_ID_NIL) {
			if (! suppress_error) {
				assert(not_found_space != NULL);
				*not_found_space = space_name;
				return -1;
			}
			continue;
		}
		struct space *space = space_by_id(space_id);
		assert(space->def->view_ref_count > 0 || update_value > 0);
		space->def->view_ref_count += update_value;
	}
	return 0;
}

/**
 * Trigger which is fired to commit creation of new SQL view.
 * Its purpose is to release memory of SELECT.
 */
static void
on_create_view_commit(struct trigger *trigger, void *event)
{
	(void) event;
	struct Select *select = (struct Select *)trigger->data;
	sql_select_delete(sql_get(), select);
}

/**
 * Trigger which is fired to rollback creation of new SQL view.
 * Decrements view reference counters of dependent spaces and
 * releases memory for SELECT.
 */
static void
on_create_view_rollback(struct trigger *trigger, void *event)
{
	(void) event;
	struct Select *select = (struct Select *)trigger->data;
	update_view_references(select, -1, true, NULL);
	sql_select_delete(sql_get(), select);
}

/**
 * Trigger which is fired to commit drop of SQL view.
 * Its purpose is to decrement view reference counters of
 * dependent spaces and release memory for SELECT.
 */
static void
on_drop_view_commit(struct trigger *trigger, void *event)
{
	(void) event;
	struct Select *select = (struct Select *)trigger->data;
	update_view_references(select, -1, true, NULL);
	sql_select_delete(sql_get(), select);
}

/**
 * This trigger is invoked to rollback drop of SQL view.
 * Release memory for struct SELECT compiled in
 * on_replace_dd_space trigger.
 */
static void
on_drop_view_rollback(struct trigger *trigger, void *event)
{
	(void) event;
	struct Select *select = (struct Select *)trigger->data;
	sql_select_delete(sql_get(), select);
}

/**
 * A trigger which is invoked on replace in a data dictionary
 * space _space.
 *
 * Generally, whenever a data dictionary change occurs
 * 2 things should be done:
 *
 * - space cache should be updated
 *
 * - the space which is changed should be rebuilt according
 *   to the nature of the modification, i.e. indexes added/dropped,
 *   tuple format changed, etc.
 *
 * When dealing with an update of _space space, we have 3 major
 * cases:
 *
 * 1) insert a new tuple: creates a new space
 *    The trigger prepares a space structure to insert
 *    into the  space cache and registers an on commit
 *    hook to perform the registration. Should the statement
 *    itself fail, transaction is rolled back, the transaction
 *    rollback hook must be there to delete the created space
 *    object, avoiding a memory leak. The hooks are written
 *    in a way that excludes the possibility of a failure.
 *
 * 2) delete a tuple: drops an existing space.
 *
 *    A space can be dropped only if it has no indexes.
 *    The only reason for this restriction is that there
 *    must be no tuples in _index without a corresponding tuple
 *    in _space. It's not possible to delete such tuples
 *    automatically (this would require multi-statement
 *    transactions), so instead the trigger verifies that the
 *    records have been deleted by the user.
 *
 *    Then the trigger registers transaction commit hook to
 *    perform the deletion from the space cache.  No rollback hook
 *    is required: if the transaction is rolled back, nothing is
 *    done.
 *
 * 3) modify an existing tuple: some space
 *    properties are immutable, but it's OK to change
 *    space name or field count. This is done in WAL-error-
 *    safe mode.
 *
 * A note about memcached_space: Tarantool 1.4 had a check
 * which prevented re-definition of memcached_space. With
 * dynamic space configuration such a check would be particularly
 * clumsy, so it is simply not done.
 */
static void
on_replace_dd_space(struct trigger * /* trigger */, void *event)
{
	struct txn *txn = (struct txn *) event;
	txn_check_singlestatement_xc(txn, "Space _space");
	struct txn_stmt *stmt = txn_current_stmt(txn);
	struct tuple *old_tuple = stmt->old_tuple;
	struct tuple *new_tuple = stmt->new_tuple;
	struct region *region = &fiber()->gc;
	/*
	 * Things to keep in mind:
	 * - old_tuple is set only in case of UPDATE.  For INSERT
	 *   or REPLACE it is NULL.
	 * - the trigger may be called inside recovery from a snapshot,
	 *   when index look up is not possible
	 * - _space, _index and other metaspaces initially don't
	 *   have a tuple which represents it, this tuple is only
	 *   created during recovery from a snapshot.
	 *
	 * Let's establish whether an old space exists. Use
	 * old_tuple ID field, if old_tuple is set, since UPDATE
	 * may have changed space id.
	 */
	uint32_t old_id = tuple_field_u32_xc(old_tuple ? old_tuple : new_tuple,
					     BOX_SPACE_FIELD_ID);
	struct space *old_space = space_by_id(old_id);
	if (new_tuple != NULL && old_space == NULL) { /* INSERT */
		struct space_def *def =
			space_def_new_from_tuple(new_tuple, ER_CREATE_SPACE,
						 region);
		auto def_guard =
			make_scoped_guard([=] { space_def_delete(def); });
		access_check_ddl(def->name, def->id, def->uid, SC_SPACE,
				 PRIV_C, true);
		RLIST_HEAD(empty_list);
		struct space *space = space_new_xc(def, &empty_list);
		/**
		 * The new space must be inserted in the space
		 * cache right away to achieve linearisable
		 * execution on a replica.
		 */
		space_cache_replace(NULL, space);
		/*
		 * Do not forget to update schema_version right after
		 * inserting the space to the space_cache, since no
		 * AlterSpaceOps are registered in case of space
		 * create.
		 */
		++schema_version;
		/*
		 * So may happen that until the DDL change record
		 * is written to the WAL, the space is used for
		 * insert/update/delete. All these updates are
		 * rolled back by the pipelined rollback mechanism,
		 * so it's safe to simply drop the space on
		 * rollback.
		 */
		if (def->opts.is_view) {
			struct Select *select = sql_view_compile(sql_get(),
								 def->opts.sql);
			if (select == NULL)
				diag_raise();
			auto select_guard = make_scoped_guard([=] {
				sql_select_delete(sql_get(), select);
			});
			const char *disappeared_space;
			if (update_view_references(select, 1, false,
						   &disappeared_space) != 0) {
				/*
				 * Decrement counters which have
				 * been increased by previous call.
				 */
				update_view_references(select, -1, false,
						       &disappeared_space);
				tnt_raise(ClientError, ER_NO_SUCH_SPACE,
					  disappeared_space);
			}
			struct trigger *on_commit_view =
				txn_alter_trigger_new(on_create_view_commit,
						      select);
			txn_on_commit(txn, on_commit_view);
			struct trigger *on_rollback_view =
				txn_alter_trigger_new(on_create_view_rollback,
						      select);
			txn_on_rollback(txn, on_rollback_view);
			select_guard.is_active = false;
		}
		struct trigger *on_commit =
			txn_alter_trigger_new(on_create_space_commit, space);
		txn_on_commit(txn, on_commit);
		struct trigger *on_rollback =
			txn_alter_trigger_new(on_create_space_rollback, space);
		txn_on_rollback(txn, on_rollback);
	} else if (new_tuple == NULL) { /* DELETE */
		access_check_ddl(old_space->def->name, old_space->def->id,
				 old_space->def->uid, SC_SPACE, PRIV_D, true);
		/* Verify that the space is empty (has no indexes) */
		if (old_space->index_count) {
			tnt_raise(ClientError, ER_DROP_SPACE,
				  space_name(old_space),
				  "the space has indexes");
		}
		if (schema_find_grants("space", old_space->def->id)) {
			tnt_raise(ClientError, ER_DROP_SPACE,
				  space_name(old_space),
				  "the space has grants");
		}
		if (space_has_data(BOX_TRUNCATE_ID, 0, old_space->def->id))
			tnt_raise(ClientError, ER_DROP_SPACE,
				  space_name(old_space),
				  "the space has truncate record");
		if (old_space->def->view_ref_count > 0) {
			tnt_raise(ClientError, ER_DROP_SPACE,
				  space_name(old_space),
				  "other views depend on this space");
		}
		/*
		 * No need to check existence of parent keys,
		 * since if we went so far, space would'n have
		 * any indexes. But referenced space has at least
		 * one referenced index which can't be dropped
		 * before constraint itself.
		 */
		if (! rlist_empty(&old_space->child_fkey)) {
			tnt_raise(ClientError, ER_DROP_SPACE,
				  space_name(old_space),
				  "the space has foreign key constraints");
		}
		/**
		 * The space must be deleted from the space
		 * cache right away to achieve linearisable
		 * execution on a replica.
		 */
		space_cache_replace(old_space, NULL);
		/*
		 * Do not forget to update schema_version right after
		 * deleting the space from the space_cache, since no
		 * AlterSpaceOps are registered in case of space drop.
		 */
		++schema_version;
		struct trigger *on_commit =
			txn_alter_trigger_new(on_drop_space_commit, old_space);
		txn_on_commit(txn, on_commit);
		if (old_space->def->opts.is_view) {
			struct Select *select =
				sql_view_compile(sql_get(),
						 old_space->def->opts.sql);
			if (select == NULL)
				diag_raise();
			auto select_guard = make_scoped_guard([=] {
				sql_select_delete(sql_get(), select);
			});
			struct trigger *on_commit_view =
				txn_alter_trigger_new(on_drop_view_commit,
						      select);
			txn_on_commit(txn, on_commit_view);
			struct trigger *on_rollback_view =
				txn_alter_trigger_new(on_drop_view_rollback,
						      select);
			txn_on_rollback(txn, on_rollback_view);
			select_guard.is_active = false;
		}
		struct trigger *on_rollback =
			txn_alter_trigger_new(on_drop_space_rollback,
					      old_space);
		txn_on_rollback(txn, on_rollback);
	} else { /* UPDATE, REPLACE */
		assert(old_space != NULL && new_tuple != NULL);
		struct space_def *def =
			space_def_new_from_tuple(new_tuple, ER_ALTER_SPACE,
						 region);
		auto def_guard =
			make_scoped_guard([=] { space_def_delete(def); });
		access_check_ddl(def->name, def->id, def->uid, SC_SPACE,
				 PRIV_A, true);
		if (def->id != space_id(old_space))
			tnt_raise(ClientError, ER_ALTER_SPACE,
				  space_name(old_space),
				  "space id is immutable");
		if (strcmp(def->engine_name, old_space->def->engine_name) != 0)
			tnt_raise(ClientError, ER_ALTER_SPACE,
				  space_name(old_space),
				  "can not change space engine");
		if (def->opts.group_id != space_group_id(old_space))
			tnt_raise(ClientError, ER_ALTER_SPACE,
				  space_name(old_space),
				  "replication group is immutable");
		if (def->opts.is_view != old_space->def->opts.is_view)
			tnt_raise(ClientError, ER_ALTER_SPACE,
				  space_name(old_space),
				  "can not convert a space to "
				  "a view and vice versa");
		/*
		 * Allow change of space properties, but do it
		 * in WAL-error-safe mode.
		 */
		struct alter_space *alter = alter_space_new(old_space);
		auto alter_guard =
			make_scoped_guard([=] {alter_space_delete(alter);});
		/*
		 * Calculate a new min_field_count. It can be
		 * changed by resetting space:format(), if an old
		 * format covers some nullable indexed fields in
		 * the format tail. And when the format is reset,
		 * these fields become optional - index
		 * comparators must be updated.
		 */
		struct key_def **keys;
		size_t bsize = old_space->index_count * sizeof(keys[0]);
		keys = (struct key_def **) region_alloc_xc(&fiber()->gc,
							   bsize);
		for (uint32_t i = 0; i < old_space->index_count; ++i)
			keys[i] = old_space->index[i]->def->key_def;
		alter->new_min_field_count =
			tuple_format_min_field_count(keys,
						     old_space->index_count,
						     def->fields,
						     def->field_count);
		(void) new CheckSpaceFormat(alter);
		(void) new ModifySpace(alter, def);
		def_guard.is_active = false;
		/* Create MoveIndex ops for all space indexes. */
		alter_space_move_indexes(alter, 0, old_space->index_id_max + 1);
		/* Remember to update schema_version. */
		(void) new UpdateSchemaVersion(alter);
		alter_space_do(txn, alter);
		alter_guard.is_active = false;
	}
}

/**
 * Check whether given index is referenced by some foreign key
 * constraint or not.
 * @param fkey_head List of FK constraints belonging to parent
 *        space.
 * @param iid Index id which belongs to parent space and to be
 *        tested.
 *
 * @retval True if at least one FK constraint references this
 *         index; false otherwise.
 */
static inline bool
index_is_fkey_referenced(struct rlist *fkey_head, uint32_t iid)
{
	struct fkey *fk;
	rlist_foreach_entry(fk, fkey_head, parent_link) {
		if (fk->index_id == iid)
			return true;
	}
	return false;
}

/**
 * Just like with _space, 3 major cases:
 *
 * - insert a tuple = addition of a new index. The
 *   space should exist.
 *
 * - delete a tuple - drop index.
 *
 * - update a tuple - change of index type or key parts.
 *   Change of index type is the same as deletion of the old
 *   index and addition of the new one.
 *
 *   A new index needs to be built before we attempt to commit
 *   a record to the write ahead log, since:
 *
 *   1) if it fails, it's not good to end up with a corrupt index
 *   which is already committed to WAL
 *
 *   2) Tarantool indexes also work as constraints (min number of
 *   fields in the space, field uniqueness), and it's not good to
 *   commit to WAL a constraint which is not enforced in the
 *   current data set.
 *
 *   When adding a new index, ideally we'd also need to rebuild
 *   all tuple formats in all tuples, since the old format may not
 *   be ideal for the new index. We, however, do not do that,
 *   since that would entail rebuilding all indexes at once.
 *   Instead, the default tuple format of the space is changed,
 *   and as tuples get updated/replaced, all tuples acquire a new
 *   format.
 *
 *   The same is the case with dropping an index: nothing is
 *   rebuilt right away, but gradually the extra space reserved
 *   for offsets is relinquished to the slab allocator as tuples
 *   are modified.
 */
static void
on_replace_dd_index(struct trigger * /* trigger */, void *event)
{
	struct txn *txn = (struct txn *) event;
	txn_check_singlestatement_xc(txn, "Space _index");
	struct txn_stmt *stmt = txn_current_stmt(txn);
	struct tuple *old_tuple = stmt->old_tuple;
	struct tuple *new_tuple = stmt->new_tuple;
	uint32_t id = tuple_field_u32_xc(old_tuple ? old_tuple : new_tuple,
					 BOX_INDEX_FIELD_SPACE_ID);
	uint32_t iid = tuple_field_u32_xc(old_tuple ? old_tuple : new_tuple,
					  BOX_INDEX_FIELD_ID);
	struct space *old_space = space_cache_find_xc(id);
	if (old_space->def->opts.is_view) {
		tnt_raise(ClientError, ER_ALTER_SPACE, space_name(old_space),
			  "can not add index on a view");
	}
	enum priv_type priv_type = new_tuple ? PRIV_C : PRIV_D;
	if (old_tuple && new_tuple)
		priv_type = PRIV_A;
	access_check_ddl(old_space->def->name, old_space->def->id,
			 old_space->def->uid, SC_SPACE, priv_type, true);
	struct index *old_index = space_index(old_space, iid);

	/*
	 * Deal with various cases of dropping of the primary key.
	 */
	if (iid == 0 && new_tuple == NULL) {
		/*
		 * Dropping the primary key in a system space: off limits.
		 */
		if (space_is_system(old_space))
			tnt_raise(ClientError, ER_LAST_DROP,
				  space_name(old_space));
		/*
		 * Can't drop primary key before secondary keys.
		 */
		if (old_space->index_count > 1) {
			tnt_raise(ClientError, ER_DROP_PRIMARY_KEY,
				  space_name(old_space));
		}
		/*
		 * Can't drop primary key before space sequence.
		 */
		if (old_space->sequence != NULL) {
			tnt_raise(ClientError, ER_ALTER_SPACE,
				  space_name(old_space),
				  "can not drop primary key while "
				  "space sequence exists");
		}
	}

	if (iid != 0 && space_index(old_space, 0) == NULL) {
		/*
		 * A secondary index can not be created without
		 * a primary key.
		 */
		tnt_raise(ClientError, ER_ALTER_SPACE,
			  space_name(old_space),
			  "can not add a secondary key before primary");
	}

	struct alter_space *alter = alter_space_new(old_space);
	auto scoped_guard =
		make_scoped_guard([=] { alter_space_delete(alter); });

	/*
	 * Handle the following 4 cases:
	 * 1. Simple drop of an index.
	 * 2. Creation of a new index: primary or secondary.
	 * 3. Change of an index which does not require a rebuild.
	 * 4. Change of an index which does require a rebuild.
	 */
	/* Case 1: drop the index, if it is dropped. */
	if (old_index != NULL && new_tuple == NULL) {
		/*
		 * Can't drop index if foreign key constraints
		 * references this index.
		 */
		if (index_is_fkey_referenced(&old_space->parent_fkey,
					     iid)) {
			tnt_raise(ClientError, ER_ALTER_SPACE,
				  space_name(old_space),
				  "can not drop referenced index");
		}
		alter_space_move_indexes(alter, 0, iid);
		(void) new DropIndex(alter, old_index->def);
	}
	/* Case 2: create an index, if it is simply created. */
	if (old_index == NULL && new_tuple != NULL) {
		alter_space_move_indexes(alter, 0, iid);
		CreateIndex *create_index = new CreateIndex(alter);
		create_index->new_index_def =
			index_def_new_from_tuple(new_tuple, old_space);
		index_def_update_optionality(create_index->new_index_def,
					     alter->new_min_field_count);
	}
	/* Case 3 and 4: check if we need to rebuild index data. */
	if (old_index != NULL && new_tuple != NULL) {
		struct index_def *index_def;
		index_def = index_def_new_from_tuple(new_tuple, old_space);
		auto index_def_guard =
			make_scoped_guard([=] { index_def_delete(index_def); });
		/*
		 * To detect which key parts are optional,
		 * min_field_count is required. But
		 * min_field_count from the old space format can
		 * not be used. For example, consider the case,
		 * when a space has no format, has a primary index
		 * on the first field and has a single secondary
		 * index on a non-nullable second field. Min field
		 * count here is 2. Now alter the secondary index
		 * to make its part be nullable. In the
		 * 'old_space' min_field_count is still 2, but
		 * actually it is already 1. Actual
		 * min_field_count must be calculated using old
		 * unchanged indexes, NEW definition of an updated
		 * index and a space format, defined by a user.
		 */
		struct key_def **keys;
		size_t bsize = old_space->index_count * sizeof(keys[0]);
		keys = (struct key_def **) region_alloc_xc(&fiber()->gc,
							   bsize);
		for (uint32_t i = 0, j = 0; i < old_space->index_count;
		     ++i) {
			struct index_def *d = old_space->index[i]->def;
			if (d->iid != index_def->iid)
				keys[j++] = d->key_def;
			else
				keys[j++] = index_def->key_def;
		}
		struct space_def *def = old_space->def;
		alter->new_min_field_count =
			tuple_format_min_field_count(keys,
						     old_space->index_count,
						     def->fields,
						     def->field_count);
		index_def_update_optionality(index_def,
					     alter->new_min_field_count);
		alter_space_move_indexes(alter, 0, iid);
		if (index_def_cmp(index_def, old_index->def) == 0) {
			/* Index is not changed so just move it. */
			(void) new MoveIndex(alter, old_index->def->iid);
		} else if (index_def_change_requires_rebuild(old_index,
							     index_def)) {
			if (index_is_fkey_referenced(&old_space->parent_fkey,
						     iid)) {
				tnt_raise(ClientError, ER_ALTER_SPACE,
					  space_name(old_space),
					  "can not alter referenced index");
			}
			/*
			 * Operation demands an index rebuild.
			 */
			(void) new RebuildIndex(alter, index_def,
						old_index->def);
			index_def_guard.is_active = false;
		} else {
			/*
			 * Operation can be done without index rebuild,
			 * but we still need to check that tuples stored
			 * in the space conform to the new format.
			 */
			(void) new CheckSpaceFormat(alter);
			(void) new ModifyIndex(alter, index_def,
					       old_index->def);
			index_def_guard.is_active = false;
		}
	}
	/*
	 * Create MoveIndex ops for the remaining indexes in the
	 * old space.
	 */
	alter_space_move_indexes(alter, iid + 1, old_space->index_id_max + 1);
	/* Add an op to update schema_version on commit. */
	(void) new UpdateSchemaVersion(alter);
	alter_space_do(txn, alter);
	scoped_guard.is_active = false;
}

/**
 * A trigger invoked on replace in space _truncate.
 *
 * In a nutshell, we truncate a space by replacing it with
 * a new empty space with the same definition and indexes.
 * Note, although we instantiate the new space before WAL
 * write, we don't propagate changes to the old space in
 * case a WAL write error happens and we have to rollback.
 * This is OK, because a WAL write error implies cascading
 * rollback of all transactions following this one.
 */
static void
on_replace_dd_truncate(struct trigger * /* trigger */, void *event)
{
	struct txn *txn = (struct txn *) event;
	struct txn_stmt *stmt = txn_current_stmt(txn);
	txn_check_singlestatement_xc(txn, "Space _truncate");
	struct tuple *new_tuple = stmt->new_tuple;

	if (new_tuple == NULL) {
		/* Space drop - nothing to do. */
		return;
	}

	uint32_t space_id =
		tuple_field_u32_xc(new_tuple, BOX_TRUNCATE_FIELD_SPACE_ID);
	struct space *old_space = space_cache_find_xc(space_id);

	if (stmt->row->type == IPROTO_INSERT) {
		/*
		 * Space creation during initial recovery -
		 * nothing to do.
		 */
		return;
	}

	/*
	 * System spaces use triggers to keep records in sync
	 * with internal objects. Since space truncation doesn't
	 * invoke triggers, we don't permit it for system spaces.
	 */
	if (space_is_system(old_space))
		tnt_raise(ClientError, ER_TRUNCATE_SYSTEM_SPACE,
			  space_name(old_space));

	/*
	 * Check if a write privilege was given, raise an error if not.
	 */
	access_check_space_xc(old_space, PRIV_W);

	struct alter_space *alter = alter_space_new(old_space);
	auto scoped_guard =
		make_scoped_guard([=] { alter_space_delete(alter); });

	/*
	 * Recreate all indexes of the truncated space.
	 */
	for (uint32_t i = 0; i < old_space->index_count; i++) {
		struct index *old_index = old_space->index[i];
		(void) new TruncateIndex(alter, old_index->def->iid);
	}

	alter_space_do(txn, alter);
	scoped_guard.is_active = false;
}

/* {{{ access control */

bool
user_has_data(struct user *user)
{
	uint32_t uid = user->def->uid;
	uint32_t spaces[] = { BOX_SPACE_ID, BOX_FUNC_ID, BOX_SEQUENCE_ID,
			      BOX_PRIV_ID, BOX_PRIV_ID };
	/*
	 * owner index id #1 for _space and _func and _priv.
	 * For _priv also check that the user has no grants.
	 */
	uint32_t indexes[] = { 1, 1, 1, 1, 0 };
	uint32_t count = sizeof(spaces)/sizeof(*spaces);
	for (uint32_t i = 0; i < count; i++) {
		if (space_has_data(spaces[i], indexes[i], uid))
			return true;
	}
	if (! user_map_is_empty(&user->users))
		return true;
	/*
	 * If there was a role, the previous check would have
	 * returned true.
	 */
	assert(user_map_is_empty(&user->roles));
	return false;
}

/**
 * Supposedly a user may have many authentication mechanisms
 * defined, but for now we only support chap-sha1. Get
 * password of chap-sha1 from the _user space.
 */
void
user_def_fill_auth_data(struct user_def *user, const char *auth_data)
{
	uint8_t type = mp_typeof(*auth_data);
	if (type == MP_ARRAY || type == MP_NIL) {
		/*
		 * Nothing useful.
		 * MP_ARRAY is a special case since Lua arrays are
		 * indistinguishable from tables, so an empty
		 * table may well be encoded as an msgpack array.
		 * Treat as no data.
		 */
		return;
	}
	if (mp_typeof(*auth_data) != MP_MAP) {
		/** Prevent users from making silly mistakes */
		tnt_raise(ClientError, ER_CREATE_USER,
			  user->name, "invalid password format, "
			  "use box.schema.user.passwd() to reset password");
	}
	uint32_t mech_count = mp_decode_map(&auth_data);
	for (uint32_t i = 0; i < mech_count; i++) {
		if (mp_typeof(*auth_data) != MP_STR) {
			mp_next(&auth_data);
			mp_next(&auth_data);
			continue;
		}
		uint32_t len;
		const char *mech_name = mp_decode_str(&auth_data, &len);
		if (strncasecmp(mech_name, "chap-sha1", 9) != 0) {
			mp_next(&auth_data);
			continue;
		}
		const char *hash2_base64 = mp_decode_str(&auth_data, &len);
		if (len != 0 && len != SCRAMBLE_BASE64_SIZE) {
			tnt_raise(ClientError, ER_CREATE_USER,
				  user->name, "invalid user password");
		}
		if (user->uid == GUEST) {
		    /** Guest user is permitted to have empty password */
		    if (strncmp(hash2_base64, CHAP_SHA1_EMPTY_PASSWORD, len))
			tnt_raise(ClientError, ER_GUEST_USER_PASSWORD);
		}

		base64_decode(hash2_base64, len, user->hash2,
			      sizeof(user->hash2));
		break;
	}
}

static struct user_def *
user_def_new_from_tuple(struct tuple *tuple)
{
	uint32_t name_len;
	const char *name = tuple_field_str_xc(tuple, BOX_USER_FIELD_NAME,
					      &name_len);
	if (name_len > BOX_NAME_MAX) {
		tnt_raise(ClientError, ER_CREATE_USER,
			  tt_cstr(name, BOX_INVALID_NAME_MAX),
			  "user name is too long");
	}
	size_t size = user_def_sizeof(name_len);
	/* Use calloc: in case user password is empty, fill it with \0 */
	struct user_def *user = (struct user_def *) malloc(size);
	if (user == NULL)
		tnt_raise(OutOfMemory, size, "malloc", "user");
	auto def_guard = make_scoped_guard([=] { free(user); });
	user->uid = tuple_field_u32_xc(tuple, BOX_USER_FIELD_ID);
	user->owner = tuple_field_u32_xc(tuple, BOX_USER_FIELD_UID);
	const char *user_type =
		tuple_field_cstr_xc(tuple, BOX_USER_FIELD_TYPE);
	user->type= schema_object_type(user_type);
	memcpy(user->name, name, name_len);
	user->name[name_len] = 0;
	if (user->type != SC_ROLE && user->type != SC_USER) {
		tnt_raise(ClientError, ER_CREATE_USER,
			  user->name, "unknown user type");
	}
	identifier_check_xc(user->name, name_len);
	/*
	 * AUTH_DATA field in _user space should contain
	 * chap-sha1 -> base64_encode(sha1(sha1(password), 0).
	 * Check for trivial errors when a plain text
	 * password is saved in this field instead.
	 */
	if (tuple_field_count(tuple) > BOX_USER_FIELD_AUTH_MECH_LIST) {
		const char *auth_data =
			tuple_field(tuple, BOX_USER_FIELD_AUTH_MECH_LIST);
		const char *tmp = auth_data;
		bool is_auth_empty;
		if (mp_typeof(*auth_data) == MP_ARRAY &&
		    mp_decode_array(&tmp) == 0) {
			is_auth_empty = true;
		} else if (mp_typeof(*auth_data) == MP_MAP &&
			   mp_decode_map(&tmp) == 0) {
			is_auth_empty = true;
		} else {
			is_auth_empty = false;
		}
		if (!is_auth_empty && user->type == SC_ROLE)
			tnt_raise(ClientError, ER_CREATE_ROLE, user->name,
				  "authentication data can not be set for a "\
				  "role");
		user_def_fill_auth_data(user, auth_data);
	}
	def_guard.is_active = false;
	return user;
}

static void
user_cache_remove_user(struct trigger * /* trigger */, void *event)
{
	struct txn *txn = (struct txn *) event;
	struct txn_stmt *stmt = txn_last_stmt(txn);
	uint32_t uid = tuple_field_u32_xc(stmt->old_tuple ?
				       stmt->old_tuple : stmt->new_tuple,
				       BOX_USER_FIELD_ID);
	user_cache_delete(uid);
}

static void
user_cache_alter_user(struct trigger * /* trigger */, void *event)
{
	struct txn *txn = (struct txn *) event;
	struct txn_stmt *stmt = txn_last_stmt(txn);
	struct user_def *user = user_def_new_from_tuple(stmt->new_tuple);
	auto def_guard = make_scoped_guard([=] { free(user); });
	/* Can throw if, e.g. too many users. */
	user_cache_replace(user);
	def_guard.is_active = false;
}

/**
 * A trigger invoked on replace in the user table.
 */
static void
on_replace_dd_user(struct trigger * /* trigger */, void *event)
{
	struct txn *txn = (struct txn *) event;
	struct txn_stmt *stmt = txn_current_stmt(txn);
	txn_check_singlestatement_xc(txn, "Space _user");
	struct tuple *old_tuple = stmt->old_tuple;
	struct tuple *new_tuple = stmt->new_tuple;

	uint32_t uid = tuple_field_u32_xc(old_tuple ? old_tuple : new_tuple,
					  BOX_USER_FIELD_ID);
	struct user *old_user = user_by_id(uid);
	if (new_tuple != NULL && old_user == NULL) { /* INSERT */
		struct user_def *user = user_def_new_from_tuple(new_tuple);
		access_check_ddl(user->name, user->uid, user->owner, user->type,
				 PRIV_C, true);
		auto def_guard = make_scoped_guard([=] { free(user); });
		(void) user_cache_replace(user);
		def_guard.is_active = false;
		struct trigger *on_rollback =
			txn_alter_trigger_new(user_cache_remove_user, NULL);
		txn_on_rollback(txn, on_rollback);
	} else if (new_tuple == NULL) { /* DELETE */
		access_check_ddl(old_user->def->name, old_user->def->uid,
				 old_user->def->owner, old_user->def->type,
				 PRIV_D, true);
		/* Can't drop guest or super user */
		if (uid <= (uint32_t) BOX_SYSTEM_USER_ID_MAX || uid == SUPER) {
			tnt_raise(ClientError, ER_DROP_USER,
				  old_user->def->name,
				  "the user or the role is a system");
		}
		/*
		 * Can only delete user if it has no spaces,
		 * no functions and no grants.
		 */
		if (user_has_data(old_user)) {
			tnt_raise(ClientError, ER_DROP_USER,
				  old_user->def->name, "the user has objects");
		}
		struct trigger *on_commit =
			txn_alter_trigger_new(user_cache_remove_user, NULL);
		txn_on_commit(txn, on_commit);
	} else { /* UPDATE, REPLACE */
		assert(old_user != NULL && new_tuple != NULL);
		/*
		 * Allow change of user properties (name,
		 * password) but first check that the change is
		 * correct.
		 */
		struct user_def *user = user_def_new_from_tuple(new_tuple);
		access_check_ddl(user->name, user->uid, user->uid,
			         old_user->def->type, PRIV_A, true);
		auto def_guard = make_scoped_guard([=] { free(user); });
		struct trigger *on_commit =
			txn_alter_trigger_new(user_cache_alter_user, NULL);
		txn_on_commit(txn, on_commit);
	}
}

/**
 * Get function identifiers from a tuple.
 *
 * @param tuple Tuple to get ids from.
 * @param[out] fid Function identifier.
 * @param[out] uid Owner identifier.
 */
static inline void
func_def_get_ids_from_tuple(const struct tuple *tuple, uint32_t *fid,
			    uint32_t *uid)
{
	*fid = tuple_field_u32_xc(tuple, BOX_FUNC_FIELD_ID);
	*uid = tuple_field_u32_xc(tuple, BOX_FUNC_FIELD_UID);
}

/** Create a function definition from tuple. */
static struct func_def *
func_def_new_from_tuple(const struct tuple *tuple)
{
	uint32_t len;
	const char *name = tuple_field_str_xc(tuple, BOX_FUNC_FIELD_NAME,
					      &len);
	if (len > BOX_NAME_MAX)
		tnt_raise(ClientError, ER_CREATE_FUNCTION,
			  tt_cstr(name, BOX_INVALID_NAME_MAX),
			  "function name is too long");
	identifier_check_xc(name, len);
	struct func_def *def = (struct func_def *) malloc(func_def_sizeof(len));
	if (def == NULL)
		tnt_raise(OutOfMemory, func_def_sizeof(len), "malloc", "def");
	auto def_guard = make_scoped_guard([=] { free(def); });
	func_def_get_ids_from_tuple(tuple, &def->fid, &def->uid);
	memcpy(def->name, name, len);
	def->name[len] = 0;
	if (tuple_field_count(tuple) > BOX_FUNC_FIELD_SETUID)
		def->setuid = tuple_field_u32_xc(tuple, BOX_FUNC_FIELD_SETUID);
	else
		def->setuid = false;
	if (tuple_field_count(tuple) > BOX_FUNC_FIELD_LANGUAGE) {
		const char *language =
			tuple_field_cstr_xc(tuple, BOX_FUNC_FIELD_LANGUAGE);
		def->language = STR2ENUM(func_language, language);
		if (def->language == func_language_MAX) {
			tnt_raise(ClientError, ER_FUNCTION_LANGUAGE,
				  language, def->name);
		}
	} else {
		/* Lua is the default. */
		def->language = FUNC_LANGUAGE_LUA;
	}
	def_guard.is_active = false;
	return def;
}

/** Remove a function from function cache */
static void
func_cache_remove_func(struct trigger * /* trigger */, void *event)
{
	struct txn_stmt *stmt = txn_last_stmt((struct txn *) event);
	uint32_t fid = tuple_field_u32_xc(stmt->old_tuple ?
				       stmt->old_tuple : stmt->new_tuple,
				       BOX_FUNC_FIELD_ID);
	func_cache_delete(fid);
}

/** Replace a function in the function cache */
static void
func_cache_replace_func(struct trigger * /* trigger */, void *event)
{
	struct txn_stmt *stmt = txn_last_stmt((struct txn*) event);
	struct func_def *def = func_def_new_from_tuple(stmt->new_tuple);
	auto def_guard = make_scoped_guard([=] { free(def); });
	func_cache_replace(def);
	def_guard.is_active = false;
}

/**
 * A trigger invoked on replace in a space containing
 * functions on which there were defined any grants.
 */
static void
on_replace_dd_func(struct trigger * /* trigger */, void *event)
{
	struct txn *txn = (struct txn *) event;
	txn_check_singlestatement_xc(txn, "Space _func");
	struct txn_stmt *stmt = txn_current_stmt(txn);
	struct tuple *old_tuple = stmt->old_tuple;
	struct tuple *new_tuple = stmt->new_tuple;

	uint32_t fid = tuple_field_u32_xc(old_tuple ? old_tuple : new_tuple,
					  BOX_FUNC_FIELD_ID);
	struct func *old_func = func_by_id(fid);
	if (new_tuple != NULL && old_func == NULL) { /* INSERT */
		struct func_def *def = func_def_new_from_tuple(new_tuple);
		access_check_ddl(def->name, def->fid, def->uid, SC_FUNCTION,
				 PRIV_C, true);
		auto def_guard = make_scoped_guard([=] { free(def); });
		func_cache_replace(def);
		def_guard.is_active = false;
		struct trigger *on_rollback =
			txn_alter_trigger_new(func_cache_remove_func, NULL);
		txn_on_rollback(txn, on_rollback);
	} else if (new_tuple == NULL) {         /* DELETE */
		uint32_t uid;
		func_def_get_ids_from_tuple(old_tuple, &fid, &uid);
		/*
		 * Can only delete func if you're the one
		 * who created it or a superuser.
		 */
		access_check_ddl(old_func->def->name, fid, uid, SC_FUNCTION,
				 PRIV_D, true);
		/* Can only delete func if it has no grants. */
		if (schema_find_grants("function", old_func->def->fid)) {
			tnt_raise(ClientError, ER_DROP_FUNCTION,
				  (unsigned) old_func->def->uid,
				  "function has grants");
		}
		struct trigger *on_commit =
			txn_alter_trigger_new(func_cache_remove_func, NULL);
		txn_on_commit(txn, on_commit);
	} else {                                /* UPDATE, REPLACE */
		struct func_def *def = func_def_new_from_tuple(new_tuple);
		auto def_guard = make_scoped_guard([=] { free(def); });
		access_check_ddl(def->name, def->fid, def->uid, SC_FUNCTION,
				 PRIV_A, true);
		struct trigger *on_commit =
			txn_alter_trigger_new(func_cache_replace_func, NULL);
		txn_on_commit(txn, on_commit);
	}
}

/** Create a collation identifier definition from tuple. */
void
coll_id_def_new_from_tuple(const struct tuple *tuple, struct coll_id_def *def)
{
	memset(def, 0, sizeof(*def));
	uint32_t name_len, locale_len, type_len;
	def->id = tuple_field_u32_xc(tuple, BOX_COLLATION_FIELD_ID);
	def->name = tuple_field_str_xc(tuple, BOX_COLLATION_FIELD_NAME, &name_len);
	def->name_len = name_len;
	if (name_len > BOX_NAME_MAX)
		tnt_raise(ClientError, ER_CANT_CREATE_COLLATION,
			  "collation name is too long");
	identifier_check_xc(def->name, name_len);

	def->owner_id = tuple_field_u32_xc(tuple, BOX_COLLATION_FIELD_UID);
	struct coll_def *base = &def->base;
	const char *type = tuple_field_str_xc(tuple, BOX_COLLATION_FIELD_TYPE,
					      &type_len);
	base->type = STRN2ENUM(coll_type, type, type_len);
	if (base->type == coll_type_MAX)
		tnt_raise(ClientError, ER_CANT_CREATE_COLLATION,
			  "unknown collation type");
	const char *locale =
		tuple_field_str_xc(tuple, BOX_COLLATION_FIELD_LOCALE,
				   &locale_len);
	if (locale_len > COLL_LOCALE_LEN_MAX)
		tnt_raise(ClientError, ER_CANT_CREATE_COLLATION,
			  "collation locale is too long");
	if (locale_len > 0)
		identifier_check_xc(locale, locale_len);
	snprintf(base->locale, sizeof(base->locale), "%.*s", locale_len,
		 locale);
	const char *options =
		tuple_field_with_type_xc(tuple, BOX_COLLATION_FIELD_OPTIONS,
					 MP_MAP);

	assert(base->type == COLL_TYPE_ICU);
	if (opts_decode(&base->icu, coll_icu_opts_reg, &options,
			ER_WRONG_COLLATION_OPTIONS,
			BOX_COLLATION_FIELD_OPTIONS, NULL) != 0)
		diag_raise();

	if (base->icu.french_collation == coll_icu_on_off_MAX) {
		tnt_raise(ClientError, ER_CANT_CREATE_COLLATION,
			  "ICU wrong french_collation option setting, "
				  "expected ON | OFF");
	}

	if (base->icu.alternate_handling == coll_icu_alternate_handling_MAX) {
		tnt_raise(ClientError, ER_CANT_CREATE_COLLATION,
			  "ICU wrong alternate_handling option setting, "
				  "expected NON_IGNORABLE | SHIFTED");
	}

	if (base->icu.case_first == coll_icu_case_first_MAX) {
		tnt_raise(ClientError, ER_CANT_CREATE_COLLATION,
			  "ICU wrong case_first option setting, "
				  "expected OFF | UPPER_FIRST | LOWER_FIRST");
	}

	if (base->icu.case_level == coll_icu_on_off_MAX) {
		tnt_raise(ClientError, ER_CANT_CREATE_COLLATION,
			  "ICU wrong case_level option setting, "
				  "expected ON | OFF");
	}

	if (base->icu.normalization_mode == coll_icu_on_off_MAX) {
		tnt_raise(ClientError, ER_CANT_CREATE_COLLATION,
			  "ICU wrong normalization_mode option setting, "
				  "expected ON | OFF");
	}

	if (base->icu.strength == coll_icu_strength_MAX) {
		tnt_raise(ClientError, ER_CANT_CREATE_COLLATION,
			  "ICU wrong strength option setting, "
				  "expected PRIMARY | SECONDARY | "
				  "TERTIARY | QUATERNARY | IDENTICAL");
	}

	if (base->icu.numeric_collation == coll_icu_on_off_MAX) {
		tnt_raise(ClientError, ER_CANT_CREATE_COLLATION,
			  "ICU wrong numeric_collation option setting, "
				  "expected ON | OFF");
	}
}

/**
 * Rollback a change in collation space.
 * A change is only INSERT or DELETE, UPDATE is not supported.
 */
static void
coll_id_cache_rollback(struct trigger *trigger, void *event)
{
	struct coll_id *coll_id = (struct coll_id *) trigger->data;
	struct txn_stmt *stmt = txn_last_stmt((struct txn*) event);

	if (stmt->new_tuple == NULL) {
		/* DELETE: put the collation identifier back. */
		assert(stmt->old_tuple != NULL);
		struct coll_id *replaced_id;
		if (coll_id_cache_replace(coll_id, &replaced_id) != 0) {
			panic("Out of memory on insertion into collation "\
			      "cache");
		}
		assert(replaced_id == NULL);
	} else {
		/* INSERT: delete the new collation identifier. */
		assert(stmt->old_tuple == NULL);
		coll_id_cache_delete(coll_id);
		coll_id_delete(coll_id);
	}
}


/** Free a deleted collation identifier on commit. */
static void
coll_id_cache_commit(struct trigger *trigger, void *event)
{
	(void) event;
	struct coll_id *coll_id = (struct coll_id *) trigger->data;
	coll_id_delete(coll_id);
}

/**
 * A trigger invoked on replace in a space containing
 * collations that a user defined.
 */
static void
on_replace_dd_collation(struct trigger * /* trigger */, void *event)
{
	struct txn *txn = (struct txn *) event;
	struct txn_stmt *stmt = txn_current_stmt(txn);
	struct tuple *old_tuple = stmt->old_tuple;
	struct tuple *new_tuple = stmt->new_tuple;
	txn_check_singlestatement_xc(txn, "Space _collation");
	struct trigger *on_rollback =
		txn_alter_trigger_new(coll_id_cache_rollback, NULL);
	struct trigger *on_commit =
		txn_alter_trigger_new(coll_id_cache_commit, NULL);
	if (new_tuple == NULL && old_tuple != NULL) {
		/* DELETE */
		/*
		 * TODO: Check that no index uses the collation
		 * identifier.
		 */
		int32_t old_id = tuple_field_u32_xc(old_tuple,
						    BOX_COLLATION_FIELD_ID);
		struct coll_id *old_coll_id = coll_by_id(old_id);
		assert(old_coll_id != NULL);
		access_check_ddl(old_coll_id->name, old_coll_id->id,
				 old_coll_id->owner_id, SC_COLLATION,
				 PRIV_D, false);
		/*
		 * Set on_commit/on_rollback triggers after
		 * deletion from the cache to make trigger logic
		 * simple.
		 */
		coll_id_cache_delete(old_coll_id);
		on_rollback->data = old_coll_id;
		on_commit->data = old_coll_id;
		txn_on_rollback(txn, on_rollback);
		txn_on_commit(txn, on_commit);
	} else if (new_tuple != NULL && old_tuple == NULL) {
		/* INSERT */
		struct coll_id_def new_def;
		coll_id_def_new_from_tuple(new_tuple, &new_def);
		access_check_ddl(new_def.name, new_def.id, new_def.owner_id,
				 SC_COLLATION, PRIV_C, false);
		struct coll_id *new_coll_id = coll_id_new(&new_def);
		if (new_coll_id == NULL)
			diag_raise();
		struct coll_id *replaced_id;
		if (coll_id_cache_replace(new_coll_id, &replaced_id) != 0) {
			coll_id_delete(new_coll_id);
			diag_raise();
		}
		assert(replaced_id == NULL);
		on_rollback->data = new_coll_id;
		txn_on_rollback(txn, on_rollback);
	} else {
		/* UPDATE */
		assert(new_tuple != NULL && old_tuple != NULL);
		tnt_raise(ClientError, ER_UNSUPPORTED, "collation", "alter");
	}
}

/**
 * Create a privilege definition from tuple.
 */
void
priv_def_create_from_tuple(struct priv_def *priv, struct tuple *tuple)
{
	priv->grantor_id = tuple_field_u32_xc(tuple, BOX_PRIV_FIELD_ID);
	priv->grantee_id = tuple_field_u32_xc(tuple, BOX_PRIV_FIELD_UID);

	const char *object_type =
		tuple_field_cstr_xc(tuple, BOX_PRIV_FIELD_OBJECT_TYPE);
	priv->object_type = schema_object_type(object_type);

	const char *data = tuple_field(tuple, BOX_PRIV_FIELD_OBJECT_ID);
	if (data == NULL) {
		tnt_raise(ClientError, ER_NO_SUCH_FIELD,
			  BOX_PRIV_FIELD_OBJECT_ID + TUPLE_INDEX_BASE);
	}
	/*
	 * When granting or revoking privileges on a whole entity
	 * we pass empty string ('') to object_id to indicate
	 * grant on every object of that entity.
	 * So check for that first.
	 */
	switch (mp_typeof(*data)) {
	case MP_STR:
		if (mp_decode_strl(&data) == 0) {
			/* Entity-wide privilege. */
			priv->object_id = 0;
			priv->object_type = schema_entity_type(priv->object_type);
			break;
		}
		FALLTHROUGH;
	default:
		priv->object_id = tuple_field_u32_xc(tuple,
						     BOX_PRIV_FIELD_OBJECT_ID);
	}
	if (priv->object_type == SC_UNKNOWN) {
		tnt_raise(ClientError, ER_UNKNOWN_SCHEMA_OBJECT,
			  object_type);
	}
	priv->access = tuple_field_u32_xc(tuple, BOX_PRIV_FIELD_ACCESS);
}

/*
 * This function checks that:
 * - a privilege is granted from an existing user to an existing
 *   user on an existing object
 * - the grantor has the right to grant (is the owner of the object)
 *
 * @XXX Potentially there is a race in case of rollback, since an
 * object can be changed during WAL write.
 * In the future we must protect grant/revoke with a logical lock.
 */
static void
priv_def_check(struct priv_def *priv, enum priv_type priv_type)
{
	struct user *grantor = user_find_xc(priv->grantor_id);
	/* May be a role */
	struct user *grantee = user_by_id(priv->grantee_id);
	if (grantee == NULL) {
		tnt_raise(ClientError, ER_NO_SUCH_USER,
			  int2str(priv->grantee_id));
	}
	const char *name = schema_find_name(priv->object_type, priv->object_id);
	access_check_ddl(name, priv->object_id, grantor->def->uid,
			 priv->object_type, priv_type, false);
	switch (priv->object_type) {
	case SC_UNIVERSE:
		if (grantor->def->uid != ADMIN) {
			tnt_raise(AccessDeniedError,
				  priv_name(priv_type),
				  schema_object_name(SC_UNIVERSE),
				  name,
				  grantor->def->name);
		}
		break;
	case SC_SPACE:
	{
		struct space *space = space_cache_find_xc(priv->object_id);
		if (space->def->uid != grantor->def->uid &&
		    grantor->def->uid != ADMIN) {
			tnt_raise(AccessDeniedError,
				  priv_name(priv_type),
				  schema_object_name(SC_SPACE), name,
				  grantor->def->name);
		}
		break;
	}
	case SC_FUNCTION:
	{
		struct func *func = func_cache_find(priv->object_id);
		if (func->def->uid != grantor->def->uid &&
		    grantor->def->uid != ADMIN) {
			tnt_raise(AccessDeniedError,
				  priv_name(priv_type),
				  schema_object_name(SC_FUNCTION), name,
				  grantor->def->name);
		}
		break;
	}
	case SC_SEQUENCE:
	{
		struct sequence *seq = sequence_cache_find(priv->object_id);
		if (seq->def->uid != grantor->def->uid &&
		    grantor->def->uid != ADMIN) {
			tnt_raise(AccessDeniedError,
				  priv_name(priv_type),
				  schema_object_name(SC_SEQUENCE), name,
				  grantor->def->name);
		}
		break;
	}
	case SC_ROLE:
	{
		struct user *role = user_by_id(priv->object_id);
		if (role == NULL || role->def->type != SC_ROLE) {
			tnt_raise(ClientError, ER_NO_SUCH_ROLE,
				  role ? role->def->name :
				  int2str(priv->object_id));
		}
		/*
		 * Only the creator of the role can grant or revoke it.
		 * Everyone can grant 'PUBLIC' role.
		 */
		if (role->def->owner != grantor->def->uid &&
		    grantor->def->uid != ADMIN &&
		    (role->def->uid != PUBLIC || priv->access != PRIV_X)) {
			tnt_raise(AccessDeniedError,
				  priv_name(priv_type),
				  schema_object_name(SC_ROLE), name,
				  grantor->def->name);
		}
		/* Not necessary to do during revoke, but who cares. */
		role_check(grantee, role);
		break;
	}
	case SC_USER:
	{
		struct user *user = user_by_id(priv->object_id);
		if (user == NULL || user->def->type != SC_USER) {
			tnt_raise(ClientError, ER_NO_SUCH_USER,
				  user ? user->def->name :
				  int2str(priv->object_id));
		}
		if (user->def->owner != grantor->def->uid &&
		    grantor->def->uid != ADMIN) {
			tnt_raise(AccessDeniedError,
				  priv_name(priv_type),
				  schema_object_name(SC_USER), name,
				  grantor->def->name);
		}
		break;
	}
	case SC_ENTITY_SPACE:
	case SC_ENTITY_FUNCTION:
	case SC_ENTITY_SEQUENCE:
	case SC_ENTITY_ROLE:
	case SC_ENTITY_USER:
	{
		/* Only admin may grant privileges on an entire entity. */
		if (grantor->def->uid != ADMIN) {
			tnt_raise(AccessDeniedError, priv_name(priv_type),
				  schema_object_name(priv->object_type), name,
				  grantor->def->name);
		}
	}
	default:
		break;
	}
	if (priv->access == 0) {
		tnt_raise(ClientError, ER_GRANT,
			  "the grant tuple has no privileges");
	}
}

/**
 * Update a metadata cache object with the new access
 * data.
 */
static void
grant_or_revoke(struct priv_def *priv)
{
	struct user *grantee = user_by_id(priv->grantee_id);
	if (grantee == NULL)
		return;
	/*
	 * Grant a role to a user only when privilege type is 'execute'
	 * and the role is specified.
	 */
	if (priv->object_type == SC_ROLE && !(priv->access & ~PRIV_X)) {
		struct user *role = user_by_id(priv->object_id);
		if (role == NULL || role->def->type != SC_ROLE)
			return;
		if (priv->access)
			role_grant(grantee, role);
		else
			role_revoke(grantee, role);
	} else {
		priv_grant(grantee, priv);
	}
}

/** A trigger called on rollback of grant, or on commit of revoke. */
static void
revoke_priv(struct trigger * /* trigger */, void *event)
{
	struct txn *txn = (struct txn *) event;
	struct txn_stmt *stmt = txn_last_stmt(txn);
	struct tuple *tuple = (stmt->new_tuple ?
			       stmt->new_tuple : stmt->old_tuple);
	struct priv_def priv;
	priv_def_create_from_tuple(&priv, tuple);
	/*
	 * Access to the object has been removed altogether so
	 * there should be no grants at all. If only some grants
	 * were removed, modify_priv trigger would have been
	 * invoked.
	 */
	priv.access = 0;
	grant_or_revoke(&priv);
}

/** A trigger called on rollback of grant, or on commit of revoke. */
static void
modify_priv(struct trigger * /* trigger */, void *event)
{
	struct txn_stmt *stmt = txn_last_stmt((struct txn *) event);
	struct priv_def priv;
	priv_def_create_from_tuple(&priv, stmt->new_tuple);
	grant_or_revoke(&priv);
}

/**
 * A trigger invoked on replace in the space containing
 * all granted privileges.
 */
static void
on_replace_dd_priv(struct trigger * /* trigger */, void *event)
{
	struct txn *txn = (struct txn *) event;
	txn_check_singlestatement_xc(txn, "Space _priv");
	struct txn_stmt *stmt = txn_current_stmt(txn);
	struct tuple *old_tuple = stmt->old_tuple;
	struct tuple *new_tuple = stmt->new_tuple;
	struct priv_def priv;

	if (new_tuple != NULL && old_tuple == NULL) {	/* grant */
		priv_def_create_from_tuple(&priv, new_tuple);
		priv_def_check(&priv, PRIV_GRANT);
		grant_or_revoke(&priv);
		struct trigger *on_rollback =
			txn_alter_trigger_new(revoke_priv, NULL);
		txn_on_rollback(txn, on_rollback);
	} else if (new_tuple == NULL) {                /* revoke */
		assert(old_tuple);
		priv_def_create_from_tuple(&priv, old_tuple);
		priv_def_check(&priv, PRIV_REVOKE);
		struct trigger *on_commit =
			txn_alter_trigger_new(revoke_priv, NULL);
		txn_on_commit(txn, on_commit);
	} else {                                       /* modify */
		priv_def_create_from_tuple(&priv, new_tuple);
		priv_def_check(&priv, PRIV_GRANT);
		struct trigger *on_commit =
			txn_alter_trigger_new(modify_priv, NULL);
		txn_on_commit(txn, on_commit);
	}
}

/* }}} access control */

/* {{{ cluster configuration */

/**
 * This trigger is invoked only upon initial recovery, when
 * reading contents of the system spaces from the snapshot.
 *
 * Before a cluster is assigned a cluster id it's read only.
 * Since during recovery state of the WAL doesn't
 * concern us, we can safely change the cluster id in before-replace
 * event, not in after-replace event.
 */
static void
on_replace_dd_schema(struct trigger * /* trigger */, void *event)
{
	struct txn *txn = (struct txn *) event;
	txn_check_singlestatement_xc(txn, "Space _schema");
	struct txn_stmt *stmt = txn_current_stmt(txn);
	struct tuple *old_tuple = stmt->old_tuple;
	struct tuple *new_tuple = stmt->new_tuple;
	const char *key = tuple_field_cstr_xc(new_tuple ? new_tuple : old_tuple,
					      BOX_SCHEMA_FIELD_KEY);
	if (strcmp(key, "cluster") == 0) {
		if (new_tuple == NULL)
			tnt_raise(ClientError, ER_REPLICASET_UUID_IS_RO);
		tt_uuid uu;
		tuple_field_uuid_xc(new_tuple, BOX_CLUSTER_FIELD_UUID, &uu);
		REPLICASET_UUID = uu;
	}
}

/**
 * A record with id of the new instance has been synced to the
 * write ahead log. Update the cluster configuration cache
 * with it.
 */
static void
on_commit_dd_cluster(struct trigger *trigger, void *event)
{
	(void) trigger;
	struct txn_stmt *stmt = txn_last_stmt((struct txn *) event);
	struct tuple *new_tuple = stmt->new_tuple;
	struct tuple *old_tuple = stmt->old_tuple;

	if (new_tuple == NULL) {
		struct tt_uuid old_uuid;
		tuple_field_uuid_xc(stmt->old_tuple, BOX_CLUSTER_FIELD_UUID,
				    &old_uuid);
		struct replica *replica = replica_by_uuid(&old_uuid);
		assert(replica != NULL);
		replica_clear_id(replica);
		return;
	} else if (old_tuple != NULL) {
		return; /* nothing to change */
	}

	uint32_t id = tuple_field_u32_xc(new_tuple, BOX_CLUSTER_FIELD_ID);
	tt_uuid uuid;
	tuple_field_uuid_xc(new_tuple, BOX_CLUSTER_FIELD_UUID, &uuid);
	struct replica *replica = replica_by_uuid(&uuid);
	if (replica != NULL) {
		replica_set_id(replica, id);
	} else {
		try {
			replica = replicaset_add(id, &uuid);
			/* Can't throw exceptions from on_commit trigger */
		} catch(Exception *e) {
			panic("Can't register replica: %s", e->errmsg);
		}
	}
}

/**
 * A trigger invoked on replace in the space _cluster,
 * which contains cluster configuration.
 *
 * This space is modified by JOIN command in IPROTO
 * protocol.
 *
 * The trigger updates the cluster configuration cache
 * with uuid of the newly joined instance.
 *
 * During recovery, it acts the same way, loading identifiers
 * of all instances into the cache. Instance globally unique
 * identifiers are used to keep track of cluster configuration,
 * so that a replica that previously joined a replica set can
 * follow updates, and a replica that belongs to a different
 * replica set can not by mistake join/follow another replica
 * set without first being reset (emptied).
 */
static void
on_replace_dd_cluster(struct trigger *trigger, void *event)
{
	(void) trigger;
	struct txn *txn = (struct txn *) event;
	txn_check_singlestatement_xc(txn, "Space _cluster");
	struct txn_stmt *stmt = txn_current_stmt(txn);
	struct tuple *old_tuple = stmt->old_tuple;
	struct tuple *new_tuple = stmt->new_tuple;
	if (new_tuple != NULL) { /* Insert or replace */
		/* Check fields */
		uint32_t replica_id =
			tuple_field_u32_xc(new_tuple, BOX_CLUSTER_FIELD_ID);
		replica_check_id(replica_id);
		tt_uuid replica_uuid;
		tuple_field_uuid_xc(new_tuple, BOX_CLUSTER_FIELD_UUID,
				    &replica_uuid);
		if (tt_uuid_is_nil(&replica_uuid))
			tnt_raise(ClientError, ER_INVALID_UUID,
				  tt_uuid_str(&replica_uuid));
		if (old_tuple != NULL) {
			/*
			 * Forbid changes of UUID for a registered instance:
			 * it requires an extra effort to keep _cluster
			 * in sync with appliers and relays.
			 */
			tt_uuid old_uuid;
			tuple_field_uuid_xc(old_tuple, BOX_CLUSTER_FIELD_UUID,
					    &old_uuid);
			if (!tt_uuid_is_equal(&replica_uuid, &old_uuid)) {
				tnt_raise(ClientError, ER_UNSUPPORTED,
					  "Space _cluster",
					  "updates of instance uuid");
			}
		}
	} else {
		/*
		 * Don't allow deletion of the record for this instance
		 * from _cluster.
		 */
		assert(old_tuple != NULL);
		uint32_t replica_id =
			tuple_field_u32_xc(old_tuple, BOX_CLUSTER_FIELD_ID);
		replica_check_id(replica_id);
	}

	struct trigger *on_commit =
			txn_alter_trigger_new(on_commit_dd_cluster, NULL);
	txn_on_commit(txn, on_commit);
}

/* }}} cluster configuration */

/* {{{ sequence */

/** Create a sequence definition from a tuple. */
static struct sequence_def *
sequence_def_new_from_tuple(struct tuple *tuple, uint32_t errcode)
{
	uint32_t name_len;
	const char *name = tuple_field_str_xc(tuple, BOX_USER_FIELD_NAME,
					      &name_len);
	if (name_len > BOX_NAME_MAX) {
		tnt_raise(ClientError, errcode,
			  tt_cstr(name, BOX_INVALID_NAME_MAX),
			  "sequence name is too long");
	}
	identifier_check_xc(name, name_len);
	size_t sz = sequence_def_sizeof(name_len);
	struct sequence_def *def = (struct sequence_def *) malloc(sz);
	if (def == NULL)
		tnt_raise(OutOfMemory, sz, "malloc", "sequence");
	auto def_guard = make_scoped_guard([=] { free(def); });
	memcpy(def->name, name, name_len);
	def->name[name_len] = '\0';
	def->id = tuple_field_u32_xc(tuple, BOX_SEQUENCE_FIELD_ID);
	def->uid = tuple_field_u32_xc(tuple, BOX_SEQUENCE_FIELD_UID);
	def->step = tuple_field_i64_xc(tuple, BOX_SEQUENCE_FIELD_STEP);
	def->min = tuple_field_i64_xc(tuple, BOX_SEQUENCE_FIELD_MIN);
	def->max = tuple_field_i64_xc(tuple, BOX_SEQUENCE_FIELD_MAX);
	def->start = tuple_field_i64_xc(tuple, BOX_SEQUENCE_FIELD_START);
	def->cache = tuple_field_i64_xc(tuple, BOX_SEQUENCE_FIELD_CACHE);
	def->cycle = tuple_field_bool_xc(tuple, BOX_SEQUENCE_FIELD_CYCLE);
	if (def->step == 0)
		tnt_raise(ClientError, errcode, def->name,
			  "step option must be non-zero");
	if (def->min > def->max)
		tnt_raise(ClientError, errcode, def->name,
			  "max must be greater than or equal to min");
	if (def->start < def->min || def->start > def->max)
		tnt_raise(ClientError, errcode, def->name,
			  "start must be between min and max");
	def_guard.is_active = false;
	return def;
}

/** Argument passed to on_commit_dd_sequence() trigger. */
struct alter_sequence {
	/** Trigger invoked on commit in the _sequence space. */
	struct trigger on_commit;
	/** Trigger invoked on rollback in the _sequence space. */
	struct trigger on_rollback;
	/** Old sequence definition or NULL if create. */
	struct sequence_def *old_def;
	/** New sequence defitition or NULL if drop. */
	struct sequence_def *new_def;
};

/**
 * Trigger invoked on commit in the _sequence space.
 */
static void
on_commit_dd_sequence(struct trigger *trigger, void *event)
{
	struct txn *txn = (struct txn *) event;
	struct alter_sequence *alter = (struct alter_sequence *) trigger->data;

	if (alter->new_def != NULL && alter->old_def != NULL) {
		/* Alter a sequence. */
		sequence_cache_replace(alter->new_def);
	} else if (alter->new_def == NULL) {
		/* Drop a sequence. */
		sequence_cache_delete(alter->old_def->id);
	}

	trigger_run_xc(&on_alter_sequence, txn_last_stmt(txn));
}

/**
 * Trigger invoked on rollback in the _sequence space.
 */
static void
on_rollback_dd_sequence(struct trigger *trigger, void * /* event */)
{
	struct alter_sequence *alter = (struct alter_sequence *) trigger->data;

	if (alter->new_def != NULL && alter->old_def == NULL) {
		/* Rollback creation of a sequence. */
		sequence_cache_delete(alter->new_def->id);
	}
}

/**
 * A trigger invoked on replace in space _sequence.
 * Used to alter a sequence definition.
 */
static void
on_replace_dd_sequence(struct trigger * /* trigger */, void *event)
{
	struct txn *txn = (struct txn *) event;
	txn_check_singlestatement_xc(txn, "Space _sequence");
	struct txn_stmt *stmt = txn_current_stmt(txn);
	struct tuple *old_tuple = stmt->old_tuple;
	struct tuple *new_tuple = stmt->new_tuple;

	struct alter_sequence *alter =
		region_calloc_object_xc(&fiber()->gc, struct alter_sequence);

	struct sequence_def *new_def = NULL;
	auto def_guard = make_scoped_guard([=] { free(new_def); });

	if (old_tuple == NULL && new_tuple != NULL) {		/* INSERT */
		new_def = sequence_def_new_from_tuple(new_tuple,
						      ER_CREATE_SEQUENCE);
		assert(sequence_by_id(new_def->id) == NULL);
		access_check_ddl(new_def->name, new_def->id, new_def->uid,
				 SC_SEQUENCE, PRIV_C, false);
		sequence_cache_replace(new_def);
		alter->new_def = new_def;
	} else if (old_tuple != NULL && new_tuple == NULL) {	/* DELETE */
		uint32_t id = tuple_field_u32_xc(old_tuple,
						 BOX_SEQUENCE_DATA_FIELD_ID);
		struct sequence *seq = sequence_by_id(id);
		assert(seq != NULL);
		access_check_ddl(seq->def->name, seq->def->id, seq->def->uid,
				 SC_SEQUENCE, PRIV_D, false);
		if (space_has_data(BOX_SEQUENCE_DATA_ID, 0, id))
			tnt_raise(ClientError, ER_DROP_SEQUENCE,
				  seq->def->name, "the sequence has data");
		if (space_has_data(BOX_SPACE_SEQUENCE_ID, 1, id))
			tnt_raise(ClientError, ER_DROP_SEQUENCE,
				  seq->def->name, "the sequence is in use");
		if (schema_find_grants("sequence", seq->def->id))
			tnt_raise(ClientError, ER_DROP_SEQUENCE,
				  seq->def->name, "the sequence has grants");
		alter->old_def = seq->def;
	} else {						/* UPDATE */
		new_def = sequence_def_new_from_tuple(new_tuple,
						      ER_ALTER_SEQUENCE);
		struct sequence *seq = sequence_by_id(new_def->id);
		assert(seq != NULL);
		access_check_ddl(seq->def->name, seq->def->id, seq->def->uid,
				 SC_SEQUENCE, PRIV_A, false);
		alter->old_def = seq->def;
		alter->new_def = new_def;
	}

	def_guard.is_active = false;

	trigger_create(&alter->on_commit,
		       on_commit_dd_sequence, alter, NULL);
	txn_on_commit(txn, &alter->on_commit);
	trigger_create(&alter->on_rollback,
		       on_rollback_dd_sequence, alter, NULL);
	txn_on_rollback(txn, &alter->on_rollback);
}

/**
 * A trigger invoked on replace in space _sequence_data.
 * Used to update a sequence value.
 */
static void
on_replace_dd_sequence_data(struct trigger * /* trigger */, void *event)
{
	struct txn *txn = (struct txn *) event;
	struct txn_stmt *stmt = txn_current_stmt(txn);
	struct tuple *old_tuple = stmt->old_tuple;
	struct tuple *new_tuple = stmt->new_tuple;

	uint32_t id = tuple_field_u32_xc(old_tuple ?: new_tuple,
					 BOX_SEQUENCE_DATA_FIELD_ID);
	struct sequence *seq = sequence_cache_find(id);
	if (seq == NULL)
		diag_raise();
	if (new_tuple != NULL) {			/* INSERT, UPDATE */
		int64_t value = tuple_field_i64_xc(new_tuple,
				BOX_SEQUENCE_DATA_FIELD_VALUE);
		if (sequence_set(seq, value) != 0)
			diag_raise();
	} else {					/* DELETE */
		sequence_reset(seq);
	}
}

/**
 * Run the triggers registered on commit of a change in _space.
 */
static void
on_commit_dd_space_sequence(struct trigger *trigger, void * /* event */)
{
	struct space *space = (struct space *) trigger->data;
	trigger_run_xc(&on_alter_space, space);
}

/**
 * A trigger invoked on replace in space _space_sequence.
 * Used to update space <-> sequence mapping.
 */
static void
on_replace_dd_space_sequence(struct trigger * /* trigger */, void *event)
{
	struct txn *txn = (struct txn *) event;
	txn_check_singlestatement_xc(txn, "Space _space_sequence");
	struct txn_stmt *stmt = txn_current_stmt(txn);
	struct tuple *tuple = stmt->new_tuple ? stmt->new_tuple : stmt->old_tuple;

	uint32_t space_id = tuple_field_u32_xc(tuple,
					       BOX_SPACE_SEQUENCE_FIELD_ID);
	uint32_t sequence_id = tuple_field_u32_xc(tuple,
				BOX_SPACE_SEQUENCE_FIELD_SEQUENCE_ID);
	bool is_generated = tuple_field_bool_xc(tuple,
				BOX_SPACE_SEQUENCE_FIELD_IS_GENERATED);

	struct space *space = space_cache_find_xc(space_id);
	struct sequence *seq = sequence_cache_find(sequence_id);

	enum priv_type priv_type = stmt->new_tuple ? PRIV_C : PRIV_D;
	if (stmt->new_tuple && stmt->old_tuple)
		priv_type = PRIV_A;

	/* Check we have the correct access type on the sequence.  * */
	if (is_generated || !stmt->new_tuple) {
		access_check_ddl(seq->def->name, seq->def->id, seq->def->uid,
				 SC_SEQUENCE, priv_type, false);
	} else {
		/*
		 * In case user wants to attach an existing sequence,
		 * check that it has read and write access.
		 */
		access_check_ddl(seq->def->name, seq->def->id, seq->def->uid,
				 SC_SEQUENCE, PRIV_R, false);
		access_check_ddl(seq->def->name, seq->def->id, seq->def->uid,
				 SC_SEQUENCE, PRIV_W, false);
	}
	/** Check we have alter access on space. */
	access_check_ddl(space->def->name, space->def->id, space->def->uid,
			 SC_SPACE, PRIV_A, false);

	struct trigger *on_commit =
		txn_alter_trigger_new(on_commit_dd_space_sequence, space);
	txn_on_commit(txn, on_commit);

	if (stmt->new_tuple != NULL) {			/* INSERT, UPDATE */
		struct index *pk = index_find_xc(space, 0);
		index_def_check_sequence(pk->def, space_name(space));
		if (seq->is_generated) {
			tnt_raise(ClientError, ER_ALTER_SPACE,
				  space_name(space),
				  "can not attach generated sequence");
		}
		seq->is_generated = is_generated;
		space->sequence = seq;
	} else {					/* DELETE */
		assert(space->sequence == seq);
		space->sequence = NULL;
	}
}

/* }}} sequence */

static void
unlock_after_dd(struct trigger *trigger, void *event)
{
	(void) trigger;
	(void) event;
	latch_unlock(&schema_lock);
	/*
	 * There can be a some count of other latch awaiting fibers. All of
	 * these fibers should continue their job before current fiber fires
	 * next request. It is important especially for replication - if some
	 * rows are applied out of order then lsn order will be broken. This
	 * can be done with locking latch one more time - it guarantees that
	 * all "queued" fibers did their job before current fiber wakes next
	 * time. If there is no waiting fibers then locking will be done without
	 * any yields.
	 */
	latch_lock(&schema_lock);
	latch_unlock(&schema_lock);
}

static void
lock_before_dd(struct trigger *trigger, void *event)
{
	(void) trigger;
	if (fiber() == latch_owner(&schema_lock))
		return;
	struct txn *txn = (struct txn *)event;
	/*
	 * This trigger is executed before any check and may yield
	 * on the latch lock. But a yield in a non-autocommit
	 * memtx transaction will roll it back silently, rather
	 * than produce an error, which is very confusing.
	 * So don't try to lock a latch if there is
	 * a multi-statement transaction.
	 */
	txn_check_singlestatement_xc(txn, "DDL");
	struct trigger *on_commit =
		txn_alter_trigger_new(unlock_after_dd, NULL);
	struct trigger *on_rollback =
		txn_alter_trigger_new(unlock_after_dd, NULL);
	/*
	 * Setting triggers doesn't fail. Lock the latch last
	 * to avoid leaking the latch in case of exception.
	 */
	txn_on_commit(txn, on_commit);
	txn_on_rollback(txn, on_rollback);
	latch_lock(&schema_lock);
}

/**
 * Trigger invoked on rollback in the _trigger space.
 * Since rollback trigger is invoked after insertion to hash and space,
 * we have to delete it from those structures and release memory.
 * Vice versa, after deletion of trigger we must return it back to hash and space*.
 */
static void
on_replace_trigger_rollback(struct trigger *trigger, void *event)
{
	struct txn_stmt *stmt = txn_last_stmt((struct txn*) event);
	struct sql_trigger *old_trigger = (struct sql_trigger *)trigger->data;
	struct sql_trigger *new_trigger;

	if (stmt->old_tuple != NULL && stmt->new_tuple == NULL) {
		/* Rollback DELETE trigger. */
		if (old_trigger == NULL)
			return;
		if (sql_trigger_replace(sql_trigger_name(old_trigger),
					sql_trigger_space_id(old_trigger),
					old_trigger, &new_trigger) != 0)
			panic("Out of memory on insertion into trigger hash");
		assert(new_trigger == NULL);
	}  else if (stmt->new_tuple != NULL && stmt->old_tuple == NULL) {
		/* Rollback INSERT trigger. */
		int rc = sql_trigger_replace(sql_trigger_name(old_trigger),
					     sql_trigger_space_id(old_trigger),
					     NULL, &new_trigger);
		(void)rc;
		assert(rc == 0);
		assert(new_trigger == old_trigger);
		sql_trigger_delete(sql_get(), new_trigger);
	} else {
		/* Rollback REPLACE trigger. */
		if (sql_trigger_replace(sql_trigger_name(old_trigger),
					sql_trigger_space_id(old_trigger),
					old_trigger, &new_trigger) != 0)
			panic("Out of memory on insertion into trigger hash");
		sql_trigger_delete(sql_get(), new_trigger);
	}
}

/**
 * Trigger invoked on commit in the _trigger space.
 * Drop useless old sql_trigger AST object if any.
 */
static void
on_replace_trigger_commit(struct trigger *trigger, void * /* event */)
{
	struct sql_trigger *old_trigger = (struct sql_trigger *)trigger->data;
	sql_trigger_delete(sql_get(), old_trigger);
}

/**
 * A trigger invoked on replace in a space containing
 * SQL triggers.
 */
static void
on_replace_dd_trigger(struct trigger * /* trigger */, void *event)
{
	struct txn *txn = (struct txn *) event;
	txn_check_singlestatement_xc(txn, "Space _trigger");
	struct txn_stmt *stmt = txn_current_stmt(txn);
	struct tuple *old_tuple = stmt->old_tuple;
	struct tuple *new_tuple = stmt->new_tuple;

	struct trigger *on_rollback =
		txn_alter_trigger_new(on_replace_trigger_rollback, NULL);
	struct trigger *on_commit =
		txn_alter_trigger_new(on_replace_trigger_commit, NULL);

	if (old_tuple != NULL && new_tuple == NULL) {
		/* DROP trigger. */
		uint32_t trigger_name_len;
		const char *trigger_name_src =
			tuple_field_str_xc(old_tuple, BOX_TRIGGER_FIELD_NAME,
					   &trigger_name_len);
		uint32_t space_id =
			tuple_field_u32_xc(old_tuple,
					   BOX_TRIGGER_FIELD_SPACE_ID);
		char *trigger_name =
			(char *)region_alloc_xc(&fiber()->gc,
						trigger_name_len + 1);
		memcpy(trigger_name, trigger_name_src, trigger_name_len);
		trigger_name[trigger_name_len] = 0;

		struct sql_trigger *old_trigger;
		int rc = sql_trigger_replace(trigger_name, space_id, NULL,
					     &old_trigger);
		(void)rc;
		assert(rc == 0);

		on_commit->data = old_trigger;
		on_rollback->data = old_trigger;
	} else {
		/* INSERT, REPLACE trigger. */
		uint32_t trigger_name_len;
		const char *trigger_name_src =
			tuple_field_str_xc(new_tuple, BOX_TRIGGER_FIELD_NAME,
					   &trigger_name_len);

		const char *space_opts =
			tuple_field_with_type_xc(new_tuple,
						 BOX_TRIGGER_FIELD_OPTS,
						 MP_MAP);
		struct space_opts opts;
		struct region *region = &fiber()->gc;
		space_opts_decode(&opts, space_opts, region);
		struct sql_trigger *new_trigger =
			sql_trigger_compile(sql_get(), opts.sql);
		if (new_trigger == NULL)
			diag_raise();

		auto new_trigger_guard = make_scoped_guard([=] {
		    sql_trigger_delete(sql_get(), new_trigger);
		});

		const char *trigger_name = sql_trigger_name(new_trigger);
		if (strlen(trigger_name) != trigger_name_len ||
		    memcmp(trigger_name_src, trigger_name,
			   trigger_name_len) != 0) {
			tnt_raise(ClientError, ER_SQL,
				  "trigger name does not match extracted "
				  "from SQL");
		}
		uint32_t space_id =
			tuple_field_u32_xc(new_tuple,
					   BOX_TRIGGER_FIELD_SPACE_ID);
		if (space_id != sql_trigger_space_id(new_trigger)) {
			tnt_raise(ClientError, ER_SQL,
				  "trigger space_id does not match the value "
				  "resolved on AST building from SQL");
		}

		struct sql_trigger *old_trigger;
		if (sql_trigger_replace(trigger_name,
					sql_trigger_space_id(new_trigger),
					new_trigger, &old_trigger) != 0)
			diag_raise();

		on_commit->data = old_trigger;
		on_rollback->data = new_trigger;
		new_trigger_guard.is_active = false;
	}

	txn_on_rollback(txn, on_rollback);
	txn_on_commit(txn, on_commit);
}

/**
 * Decode MsgPack arrays of links. They are stored as two
 * separate arrays filled with unsigned fields numbers.
 *
 * @param tuple Tuple to be inserted into _fk_constraints.
 * @param[out] out_count Count of links.
 * @param constraint_name Constraint name to use in error
 *        messages.
 * @param constraint_len Length of constraint name.
 * @param errcode Errcode for client errors.
 * @retval Array of links.
 */
static struct field_link *
fkey_links_decode(const struct tuple *tuple, uint32_t *out_count,
		  const char *constraint_name, uint32_t constraint_len,
		  uint32_t errcode)
{
	const char *parent_cols =
		tuple_field_with_type_xc(tuple,
					 BOX_FK_CONSTRAINT_FIELD_PARENT_COLS,
					 MP_ARRAY);
	uint32_t count = mp_decode_array(&parent_cols);
	if (count == 0) {
		tnt_raise(ClientError, errcode,
			  tt_cstr(constraint_name, constraint_len),
			  "at least one link must be specified");
	}
	const char *child_cols =
		tuple_field_with_type_xc(tuple,
					 BOX_FK_CONSTRAINT_FIELD_CHILD_COLS,
					 MP_ARRAY);
	if (mp_decode_array(&child_cols) != count) {
		tnt_raise(ClientError, errcode,
			  tt_cstr(constraint_name, constraint_len),
			  "number of referenced and referencing fields "
			  "must be the same");
	}
	*out_count = count;
	size_t size = count * sizeof(struct field_link);
	struct field_link *region_links =
		(struct field_link *) region_alloc_xc(&fiber()->gc, size);
	memset(region_links, 0, size);
	for (uint32_t i = 0; i < count; ++i) {
		if (mp_typeof(*parent_cols) != MP_UINT ||
		    mp_typeof(*child_cols) != MP_UINT) {
			tnt_raise(ClientError, errcode,
				  tt_cstr(constraint_name, constraint_len),
				  tt_sprintf("value of %d link is not unsigned",
					     i));
		}
		region_links[i].parent_field = mp_decode_uint(&parent_cols);
		region_links[i].child_field = mp_decode_uint(&child_cols);
	}
	return region_links;
}

/** Create an instance of foreign key def constraint from tuple. */
static struct fkey_def *
fkey_def_new_from_tuple(const struct tuple *tuple, uint32_t errcode)
{
	uint32_t name_len;
	const char *name =
		tuple_field_str_xc(tuple, BOX_FK_CONSTRAINT_FIELD_NAME,
				   &name_len);
	if (name_len > BOX_NAME_MAX) {
		tnt_raise(ClientError, errcode,
			  tt_cstr(name, BOX_INVALID_NAME_MAX),
			  "constraint name is too long");
	}
	identifier_check_xc(name, name_len);
	uint32_t link_count;
	struct field_link *links = fkey_links_decode(tuple, &link_count, name,
						     name_len, errcode);
	size_t fkey_sz = fkey_def_sizeof(link_count, name_len);
	struct fkey_def *fk_def = (struct fkey_def *) malloc(fkey_sz);
	if (fk_def == NULL)
		tnt_raise(OutOfMemory, fkey_sz, "malloc", "fk_def");
	auto def_guard = make_scoped_guard([=] { free(fk_def); });
	memcpy(fk_def->name, name, name_len);
	fk_def->name[name_len] = '\0';
	fk_def->links = (struct field_link *)((char *)&fk_def->name +
					      name_len + 1);
	memcpy(fk_def->links, links, link_count * sizeof(struct field_link));
	fk_def->field_count = link_count;
	fk_def->child_id = tuple_field_u32_xc(tuple,
					      BOX_FK_CONSTRAINT_FIELD_CHILD_ID);
	fk_def->parent_id =
		tuple_field_u32_xc(tuple, BOX_FK_CONSTRAINT_FIELD_PARENT_ID);
	fk_def->is_deferred =
		tuple_field_bool_xc(tuple, BOX_FK_CONSTRAINT_FIELD_DEFERRED);
	const char *match = tuple_field_str_xc(tuple,
					       BOX_FK_CONSTRAINT_FIELD_MATCH,
					       &name_len);
	fk_def->match = STRN2ENUM(fkey_match, match, name_len);
	if (fk_def->match == fkey_match_MAX) {
		tnt_raise(ClientError, errcode, fk_def->name,
			  "unknown MATCH clause");
	}
	const char *on_delete_action =
		tuple_field_str_xc(tuple, BOX_FK_CONSTRAINT_FIELD_ON_DELETE,
				   &name_len);
	fk_def->on_delete = STRN2ENUM(fkey_action, on_delete_action, name_len);
	if (fk_def->on_delete == fkey_action_MAX) {
		tnt_raise(ClientError, errcode, fk_def->name,
			  "unknown ON DELETE action");
	}
	const char *on_update_action =
		tuple_field_str_xc(tuple, BOX_FK_CONSTRAINT_FIELD_ON_UPDATE,
				   &name_len);
	fk_def->on_update = STRN2ENUM(fkey_action, on_update_action, name_len);
	if (fk_def->on_update == fkey_action_MAX) {
		tnt_raise(ClientError, errcode, fk_def->name,
			  "unknown ON UPDATE action");
	}
	def_guard.is_active = false;
	return fk_def;
}

/**
 * Remove FK constraint from child's and parent's lists and
 * return it. Entries in child list are supposed to be
 * unique by their name.
 *
 * @param list List of child FK constraints.
 * @param fkey_name Name of constraint to be removed.
 * @retval FK being removed.
 */
static struct fkey *
fkey_grab_by_name(struct rlist *list, const char *fkey_name)
{
	struct fkey *fk;
	rlist_foreach_entry(fk, list, child_link) {
		if (strcmp(fkey_name, fk->def->name) == 0) {
			rlist_del_entry(fk, child_link);
			rlist_del_entry(fk, parent_link);
			return fk;
		}
	}
	unreachable();
	return NULL;
}

/**
 * FIXME: as SQLite legacy temporary we use such mask throught
 * SQL code. It should be replaced later with regular
 * mask from column_mask.h
 */
#define FKEY_MASK(x) (((x)>31) ? 0xffffffff : ((uint64_t)1<<(x)))

/**
 * Set bits of @mask which correspond to fields involved in
 * given foreign key constraint.
 *
 * @param fk Links of this FK constraint are used to update mask.
 * @param[out] mask Mask to be updated.
 * @param type Type of links to be used to update mask:
 *             parent or child.
 */
static inline void
fkey_set_mask(const struct fkey *fk, uint64_t *mask, int type)
{
	for (uint32_t i = 0; i < fk->def->field_count; ++i)
		*mask |= FKEY_MASK(fk->def->links[i].fields[type]);
}

/**
 * When we discard FK constraint (due to drop or rollback
 * trigger), we can't simply unset appropriate bits in mask,
 * since other constraints may refer to them as well. Thus,
 * we have nothing left to do but completely rebuild mask.
 */
static void
space_reset_fkey_mask(struct space *space)
{
	space->fkey_mask = 0;
	struct fkey *fk;
	rlist_foreach_entry(fk, &space->child_fkey, child_link)
		fkey_set_mask(fk, &space->fkey_mask, FIELD_LINK_CHILD);
	rlist_foreach_entry(fk, &space->parent_fkey, parent_link)
		fkey_set_mask(fk, &space->fkey_mask, FIELD_LINK_PARENT);
}

/**
 * On rollback of creation we remove FK constraint from DD, i.e.
 * from parent's and child's lists of constraints and
 * release memory.
 */
static void
on_create_fkey_rollback(struct trigger *trigger, void *event)
{
	(void) event;
	struct fkey *fk = (struct fkey *)trigger->data;
	rlist_del_entry(fk, parent_link);
	rlist_del_entry(fk, child_link);
	space_reset_fkey_mask(space_by_id(fk->def->parent_id));
	space_reset_fkey_mask(space_by_id(fk->def->child_id));
	fkey_delete(fk);
}

/** Return old FK and release memory for the new one. */
static void
on_replace_fkey_rollback(struct trigger *trigger, void *event)
{
	(void) event;
	struct fkey *old_fk = (struct fkey *)trigger->data;
	struct space *parent = space_by_id(old_fk->def->parent_id);
	struct space *child = space_by_id(old_fk->def->child_id);
	struct fkey *new_fkey = fkey_grab_by_name(&child->child_fkey,
						  old_fk->def->name);
	fkey_delete(new_fkey);
	rlist_add_entry(&child->child_fkey, old_fk, child_link);
	rlist_add_entry(&parent->parent_fkey, old_fk, parent_link);
	space_reset_fkey_mask(parent);
	space_reset_fkey_mask(child);
}

/** On rollback of drop simply return back FK to DD. */
static void
on_drop_fkey_rollback(struct trigger *trigger, void *event)
{
	(void) event;
	struct fkey *fk_to_restore = (struct fkey *)trigger->data;
	struct space *parent = space_by_id(fk_to_restore->def->parent_id);
	struct space *child = space_by_id(fk_to_restore->def->child_id);
	rlist_add_entry(&child->child_fkey, fk_to_restore, child_link);
	rlist_add_entry(&parent->parent_fkey, fk_to_restore, parent_link);
	fkey_set_mask(fk_to_restore, &child->fkey_mask, FIELD_LINK_CHILD);
	fkey_set_mask(fk_to_restore, &parent->fkey_mask, FIELD_LINK_PARENT);
}

/**
 * On commit of drop or replace we have already deleted old
 * foreign key entry from both (parent's and child's) lists,
 * so just release memory.
 */
static void
on_drop_or_replace_fkey_commit(struct trigger *trigger, void *event)
{
	(void) event;
	fkey_delete((struct fkey *) trigger->data);
}

/**
 * ANSI SQL doesn't allow list of referenced fields to contain
 * duplicates. Firstly, we try to follow the easiest way:
 * if all referenced fields numbers are less than 63, we can
 * use bit mask. Otherwise, fall through slow check where we
 * use O(field_cont^2) simple nested cycle iterations.
 */
static void
fkey_links_check_duplicates(struct fkey_def *fk_def)
{
	uint64_t field_mask = 0;
	for (uint32_t i = 0; i < fk_def->field_count; ++i) {
		uint32_t parent_field = fk_def->links[i].parent_field;
		if (parent_field > 63)
			goto slow_check;
		parent_field = ((uint64_t) 1) << parent_field;
		if ((field_mask & parent_field) != 0)
			goto error;
		field_mask |= parent_field;
	}
	return;
slow_check:
	for (uint32_t i = 0; i < fk_def->field_count; ++i) {
		uint32_t parent_field = fk_def->links[i].parent_field;
		for (uint32_t j = i + 1; j < fk_def->field_count; ++j) {
			if (parent_field == fk_def->links[j].parent_field)
				goto error;
		}
	}
	return;
error:
	tnt_raise(ClientError, ER_CREATE_FK_CONSTRAINT, fk_def->name,
		  "referenced fields can not contain duplicates");
}

/** A trigger invoked on replace in the _fk_constraint space. */
static void
on_replace_dd_fk_constraint(struct trigger * /* trigger*/, void *event)
{
	struct txn *txn = (struct txn *) event;
	txn_check_singlestatement_xc(txn, "Space _fk_constraint");
	struct txn_stmt *stmt = txn_current_stmt(txn);
	struct tuple *old_tuple = stmt->old_tuple;
	struct tuple *new_tuple = stmt->new_tuple;
	if (new_tuple != NULL) {
		/* Create or replace foreign key. */
		struct fkey_def *fk_def =
			fkey_def_new_from_tuple(new_tuple,
						ER_CREATE_FK_CONSTRAINT);
		auto fkey_def_guard = make_scoped_guard([=] { free(fk_def); });
		struct space *child_space =
			space_cache_find_xc(fk_def->child_id);
		if (child_space->def->opts.is_view) {
			tnt_raise(ClientError, ER_CREATE_FK_CONSTRAINT,
				  fk_def->name,
				  "referencing space can't be VIEW");
		}
		struct space *parent_space =
			space_cache_find_xc(fk_def->parent_id);
		if (parent_space->def->opts.is_view) {
			tnt_raise(ClientError, ER_CREATE_FK_CONSTRAINT,
				  fk_def->name,
				  "referenced space can't be VIEW");
		}
		/*
		 * FIXME: until SQL triggers are completely
		 * integrated into server (i.e. we are able to
		 * invoke triggers even if DML occurred via Lua
		 * interface), it makes no sense to provide any
		 * checks on existing data in space.
		 */
		struct index *pk = space_index(child_space, 0);
		if (index_size(pk) > 0) {
			tnt_raise(ClientError, ER_CREATE_FK_CONSTRAINT,
				  fk_def->name,
				  "referencing space must be empty");
		}
		/* Check types of referenced fields. */
		for (uint32_t i = 0; i < fk_def->field_count; ++i) {
			uint32_t child_fieldno = fk_def->links[i].child_field;
			uint32_t parent_fieldno = fk_def->links[i].parent_field;
			if (child_fieldno >= child_space->def->field_count ||
			    parent_fieldno >= parent_space->def->field_count) {
				tnt_raise(ClientError, ER_CREATE_FK_CONSTRAINT,
					  fk_def->name, "foreign key refers to "
						        "nonexistent field");
			}
			struct field_def *child_field =
				&child_space->def->fields[child_fieldno];
			struct field_def *parent_field =
				&parent_space->def->fields[parent_fieldno];
			if (! field_type1_contains_type2(parent_field->type,
							 child_field->type)) {
				tnt_raise(ClientError, ER_CREATE_FK_CONSTRAINT,
					  fk_def->name, "field type mismatch");
			}
			if (child_field->coll_id != parent_field->coll_id) {
				tnt_raise(ClientError, ER_CREATE_FK_CONSTRAINT,
					  fk_def->name,
					  "field collation mismatch");
			}
		}
		fkey_links_check_duplicates(fk_def);
		/*
		 * Search for suitable index in parent space:
		 * it must be unique and consist exactly from
		 * referenced columns (but order may be
		 * different).
		 */
		struct index *fk_index = NULL;
		for (uint32_t i = 0; i < parent_space->index_count; ++i) {
			struct index *idx = space_index(parent_space, i);
			if (!idx->def->opts.is_unique)
				continue;
			if (idx->def->key_def->part_count !=
			    fk_def->field_count)
				continue;
			uint32_t j;
			for (j = 0; j < fk_def->field_count; ++j) {
				if (key_def_find(idx->def->key_def,
						 fk_def->links[j].parent_field)
				    == NULL)
					break;
			}
			if (j != fk_def->field_count)
				continue;
			fk_index = idx;
			break;
		}
		if (fk_index == NULL) {
			tnt_raise(ClientError, ER_CREATE_FK_CONSTRAINT,
				  fk_def->name, "referenced fields don't "
						"compose unique index");
		}
		struct fkey *fkey = (struct fkey *) malloc(sizeof(*fkey));
		if (fkey == NULL)
			tnt_raise(OutOfMemory, sizeof(*fkey), "malloc", "fkey");
		auto fkey_guard = make_scoped_guard([=] { free(fkey); });
		memset(fkey, 0, sizeof(*fkey));
		fkey->def = fk_def;
		fkey->index_id = fk_index->def->iid;
		if (old_tuple == NULL) {
			rlist_add_entry(&child_space->child_fkey, fkey,
					child_link);
			rlist_add_entry(&parent_space->parent_fkey, fkey,
					parent_link);
			struct trigger *on_rollback =
				txn_alter_trigger_new(on_create_fkey_rollback,
						      fkey);
			txn_on_rollback(txn, on_rollback);
			fkey_set_mask(fkey, &parent_space->fkey_mask,
				      FIELD_LINK_PARENT);
			fkey_set_mask(fkey, &child_space->fkey_mask,
				      FIELD_LINK_CHILD);
		} else {
			struct fkey *old_fk =
				fkey_grab_by_name(&child_space->child_fkey,
						  fk_def->name);
			rlist_add_entry(&child_space->child_fkey, fkey,
					child_link);
			rlist_add_entry(&parent_space->parent_fkey, fkey,
					parent_link);
			struct trigger *on_rollback =
				txn_alter_trigger_new(on_replace_fkey_rollback,
						      old_fk);
			txn_on_rollback(txn, on_rollback);
			struct trigger *on_commit =
				txn_alter_trigger_new(on_drop_or_replace_fkey_commit,
						      old_fk);
			txn_on_commit(txn, on_commit);
			space_reset_fkey_mask(child_space);
			space_reset_fkey_mask(parent_space);
		}
		fkey_def_guard.is_active = false;
		fkey_guard.is_active = false;
	} else if (new_tuple == NULL && old_tuple != NULL) {
		/* Drop foreign key. */
		struct fkey_def *fk_def =
			fkey_def_new_from_tuple(old_tuple,
						ER_DROP_FK_CONSTRAINT);
		auto fkey_guard = make_scoped_guard([=] { free(fk_def); });
		struct space *child_space =
			space_cache_find_xc(fk_def->child_id);
		struct space *parent_space =
			space_cache_find_xc(fk_def->parent_id);
		struct fkey *old_fkey =
			fkey_grab_by_name(&child_space->child_fkey,
					  fk_def->name);
		struct trigger *on_commit =
			txn_alter_trigger_new(on_drop_or_replace_fkey_commit,
					      old_fkey);
		txn_on_commit(txn, on_commit);
		struct trigger *on_rollback =
			txn_alter_trigger_new(on_drop_fkey_rollback, old_fkey);
		txn_on_rollback(txn, on_rollback);
		space_reset_fkey_mask(child_space);
		space_reset_fkey_mask(parent_space);
	}
}

struct trigger alter_space_on_replace_space = {
	RLIST_LINK_INITIALIZER, on_replace_dd_space, NULL, NULL
};

struct trigger alter_space_on_replace_index = {
	RLIST_LINK_INITIALIZER, on_replace_dd_index, NULL, NULL
};

struct trigger on_replace_truncate = {
	RLIST_LINK_INITIALIZER, on_replace_dd_truncate, NULL, NULL
};

struct trigger on_replace_schema = {
	RLIST_LINK_INITIALIZER, on_replace_dd_schema, NULL, NULL
};

struct trigger on_replace_user = {
	RLIST_LINK_INITIALIZER, on_replace_dd_user, NULL, NULL
};

struct trigger on_replace_func = {
	RLIST_LINK_INITIALIZER, on_replace_dd_func, NULL, NULL
};

struct trigger on_replace_collation = {
	RLIST_LINK_INITIALIZER, on_replace_dd_collation, NULL, NULL
};

struct trigger on_replace_priv = {
	RLIST_LINK_INITIALIZER, on_replace_dd_priv, NULL, NULL
};

struct trigger on_replace_cluster = {
	RLIST_LINK_INITIALIZER, on_replace_dd_cluster, NULL, NULL
};

struct trigger on_replace_sequence = {
	RLIST_LINK_INITIALIZER, on_replace_dd_sequence, NULL, NULL
};

struct trigger on_replace_sequence_data = {
	RLIST_LINK_INITIALIZER, on_replace_dd_sequence_data, NULL, NULL
};

struct trigger on_replace_space_sequence = {
	RLIST_LINK_INITIALIZER, on_replace_dd_space_sequence, NULL, NULL
};

struct trigger on_stmt_begin_space = {
	RLIST_LINK_INITIALIZER, lock_before_dd, NULL, NULL
};

struct trigger on_stmt_begin_index = {
	RLIST_LINK_INITIALIZER, lock_before_dd, NULL, NULL
};

struct trigger on_stmt_begin_truncate = {
	RLIST_LINK_INITIALIZER, lock_before_dd, NULL, NULL
};

struct trigger on_replace_trigger = {
	RLIST_LINK_INITIALIZER, on_replace_dd_trigger, NULL, NULL
};

struct trigger on_replace_fk_constraint = {
	RLIST_LINK_INITIALIZER, on_replace_dd_fk_constraint, NULL, NULL
};

/* vim: set foldmethod=marker */<|MERGE_RESOLUTION|>--- conflicted
+++ resolved
@@ -809,14 +809,8 @@
 	 * Don't forget about space triggers and foreign keys.
 	 */
 	space_swap_triggers(alter->new_space, alter->old_space);
-<<<<<<< HEAD
 	space_swap_fkeys(alter->new_space, alter->old_space);
-	struct space *new_space = space_cache_replace(alter->old_space);
-	assert(new_space == alter->new_space);
-	(void) new_space;
-=======
 	space_cache_replace(alter->new_space, alter->old_space);
->>>>>>> 9dcc7849
 	alter_space_delete(alter);
 }
 
