--- conflicted
+++ resolved
@@ -43,18 +43,10 @@
 #include "scramble.h"
 #include "iproto_constants.h"
 
-<<<<<<< HEAD
 static_assert(IPROTO_DATA < 0x7f && IPROTO_METADATA < 0x7f &&
 	      IPROTO_SQL_INFO < 0x7f, "encoded IPROTO_BODY keys must fit into "\
 	      "one byte");
 
-/**
- * Globally unique identifier of this instance.
- */
-struct tt_uuid INSTANCE_UUID;
-
-=======
->>>>>>> 85310417
 int
 xrow_header_decode(struct xrow_header *header, const char **pos,
 		   const char *end)
