--- conflicted
+++ resolved
@@ -43,11 +43,10 @@
 #include "scramble.h"
 #include "iproto_constants.h"
 
-<<<<<<< HEAD
 static_assert(IPROTO_DATA < 0x7f && IPROTO_METADATA < 0x7f &&
 	      IPROTO_SQL_INFO < 0x7f, "encoded IPROTO_BODY keys must fit into "\
 	      "one byte");
-=======
+
 static inline uint32_t
 mp_sizeof_vclock(const struct vclock *vclock)
 {
@@ -68,7 +67,6 @@
 	}
 	return data;
 }
->>>>>>> a013f84b
 
 int
 xrow_header_decode(struct xrow_header *header, const char **pos,
