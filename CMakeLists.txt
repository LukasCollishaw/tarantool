cmake_minimum_required(VERSION 2.6)

project(tarantool C CXX)

set(CMAKE_MODULE_PATH "${CMAKE_CURRENT_SOURCE_DIR}/cmake" ${CMAKE_MODULE_PATH})
set(CMAKE_INCLUDE_PATH "${CMAKE_CURRENT_SOURCE_DIR}/cmake" ${CMAKE_INCLUDE_PATH})


include(CheckLibraryExists)
include(CheckIncludeFile)
include(CheckCCompilerFlag)
include(CheckSymbolExists)
include(CheckCSourceRuns)
include(CheckCXXSourceRuns)
include(CheckCSourceCompiles)
include(CheckCXXSourceCompiles)
include(TestBigEndian)
include(CheckFunctionExists)
include(FindOptionalPackage)

find_program(ECHO echo)
find_program(XSLTPROC xsltproc)
find_program(XMLLINT xmllint)
find_program(JING jing)
find_program(LYNX lynx)
find_program(CAT cat)
find_program(GIT git)
find_program(RAGEL ragel)
find_program(CONFETTI confetti)
find_program(LD ld)
find_program(POD2MAN pod2man)


#
# This instructs the rest of the build system what product
# and what modules to produce.
#
set (TARANTOOL_PRODUCT "box")
set (TARANTOOL_MODULES "box")
# Disable tarancheck and tarantar for 1.6
# set (TARANTOOL_CLIENTS "tarancheck" "tarantar")
set (TARANTOOL_CLIENTS "")
# Define PACKAGE macro in tarantool/config.h
set (PACKAGE "Tarantool")

#
# Set default build type to Debug. This is to ease a developer's
# life. Release binaries are built by BuildBot automatically anyway.
#
if(NOT CMAKE_BUILD_TYPE)
    set(CMAKE_BUILD_TYPE Debug CACHE STRING
        "Choose the type of build, options are: None Debug Release RelWithDebInfo MinSizeRel."
        FORCE)
endif()

if(NOT DEFINED CMAKE_INSTALL_LIBDIR)
  set(CMAKE_INSTALL_LIBDIR lib)
endif(NOT DEFINED CMAKE_INSTALL_LIBDIR)

set(PLUGIN_DIR "${CMAKE_INSTALL_PREFIX}/${CMAKE_INSTALL_LIBDIR}/tarantool/plugins")

include(cmake/utils.cmake)

# the order is significant: we need to know os and compiler to configure libs
include(cmake/arch.cmake)
include(cmake/os.cmake)
include(cmake/compiler.cmake)
include(cmake/simd.cmake)
include(cmake/profile.cmake)

check_symbol_exists(MAP_ANON sys/mman.h HAVE_MAP_ANON)
check_symbol_exists(MAP_ANONYMOUS sys/mman.h HAVE_MAP_ANONYMOUS)
check_include_file(sys/time.h HAVE_SYS_TIME_H)
check_include_file(unwind.h HAVE_UNWIND_H)
check_include_file(cpuid.h HAVE_CPUID_H)
check_include_file(sys/prctl.h HAVE_PRCTL_H)

check_symbol_exists(O_DSYNC fcntl.h HAVE_O_DSYNC)
check_symbol_exists(fdatasync unistd.h HAVE_FDATASYNC)
check_function_exists(memmem HAVE_MEMMEM)
check_function_exists(memrchr HAVE_MEMRCHR)
check_function_exists(sendfile HAVE_SENDFILE)
if (HAVE_SENDFILE)
    if (TARGET_OS_LINUX)
        set(HAVE_SENDFILE_LINUX 1)
    else(HAVE_SENDFILE)
        set(HAVE_SENDFILE_BSD 1)
    endif()
endif()
check_function_exists(open_memstream HAVE_OPEN_MEMSTREAM)

#
# Some versions of GNU libc define non-portable __libc_stack_end
# which we use to determine the end (or beginning, actually) of
# stack. Find whether or not it's present.
check_library_exists("" __libc_stack_end "" HAVE_LIBC_STACK_END)

#
# Enable 'make tags' target.
#
add_custom_target(tags COMMAND ctags -R -f tags
    WORKING_DIRECTORY ${CMAKE_SOURCE_DIR})

#
# Define PACKAGE_VERSION -- a string constant with tarantool version.
#
set (CPACK_PACKAGE_VERSION_MAJOR "1")
<<<<<<< HEAD
set (CPACK_PACKAGE_VERSION_MINOR "6")
set (CPACK_PACKAGE_VERSION_PATCH "0")
=======
set (CPACK_PACKAGE_VERSION_MINOR "5")
set (CPACK_PACKAGE_VERSION_PATCH "2")
>>>>>>> d906190a

set (PACKAGE_VERSION "")

# Get git version only if source directory has .git repository, this
# avoids git to search .git repository in parent
# directories.
#
if (EXISTS "${CMAKE_SOURCE_DIR}/.git")
	execute_process (COMMAND ${GIT} describe HEAD
		OUTPUT_VARIABLE PACKAGE_VERSION
		OUTPUT_STRIP_TRAILING_WHITESPACE
        WORKING_DIRECTORY ${CMAKE_SOURCE_DIR})
    if (PACKAGE_VERSION STREQUAL "")
        message (FATAL_ERROR "Failed to retrive git version.")
    endif()
endif()

set (VERSION_FILE "${CMAKE_SOURCE_DIR}/VERSION")

# Update version file or use it when there is no git
# repository within sources (source tarballs).
#
if (PACKAGE_VERSION STREQUAL "")
    if (NOT EXISTS "${VERSION_FILE}")
        message (FATAL_ERROR "Version file ${VERSION_FILE} does not exists.")
    endif()
    message (WARNING "Using version from version file ${VERSION_FILE}")
	execute_process (COMMAND ${CAT} ${VERSION_FILE}
		OUTPUT_VARIABLE PACKAGE_VERSION
		OUTPUT_STRIP_TRAILING_WHITESPACE)
    if (PACKAGE_VERSION STREQUAL "")
        message (FATAL_ERROR "Unable to retrive version from git or ${VERSION_FILE} file.")
    endif()
else()
	file(WRITE ${VERSION_FILE} "${PACKAGE_VERSION}\n")
endif()

#
# Specify where to look for include files.
#
include_directories("${PROJECT_SOURCE_DIR}")
include_directories("${PROJECT_SOURCE_DIR}/src/lib")
include_directories("${PROJECT_SOURCE_DIR}/include")
include_directories("${PROJECT_BINARY_DIR}/include")
include_directories("${PROJECT_SOURCE_DIR}/third_party")
#
# Specify prefixes
#
if (NOT DEFINED CMAKE_SYSCONF_DIR)
    set (CMAKE_SYSCONF_DIR "etc")
endif()
if (NOT DEFINED CMAKE_LOCALSTATE_DIR)
    set (CMAKE_LOCALSTATE_DIR "var")
endif()
if (NOT DEFINED CMAKE_MAN_DIR)
    set (CMAKE_MAN_DIR "man")
endif()

#
# Specify system-specific Lua prefixes
#
if (NOT DEFINED LUA_SYSPATH)
    set (LUA_SYSPATH "")
endif()
if (NOT DEFINED LUA_SYSCPATH)
    set (LUA_SYSCPATH "")
endif()

#
# Specify Tarantool modules Lua prefixes
#
if (NOT DEFINED LUA_LIBPATH)
    set (LUA_LIBPATH "")
endif()
if (NOT DEFINED LUA_LIBCPATH)
    set (LUA_LIBCPATH "")
endif()

#
# Now handle all configuration options.
#
option(ENABLE_DOC "Enable building of documentation" OFF)

option(ENABLE_CLIENT "Enable building of console client" OFF)
if (ENABLE_CLIENT)
    set (TARANTOOL_CLIENTS ${TARANTOOL_CLIENTS} "tarantool")
endif()

option(ENABLE_TRACE "Enable debug trace of tarantool_box execution to
a file specified in TARANTOOL_TRACE environment variable" ON)

option(ENABLE_BACKTRACE "Enable output of fiber backtrace information in 'show
fiber' administrative command. Only works on x86 architectures, if compiled
with gcc. If GNU binutils and binutils-dev libraries are installed, backtrace
is output with resolved function (symbol) names. Otherwise only frame
addresses are printed." ${CMAKE_COMPILER_IS_GNUCC})

set (HAVE_BFD False)
if (ENABLE_BACKTRACE)
    if (NOT ${CMAKE_COMPILER_IS_GNUCC} OR
        NOT (${CMAKE_SYSTEM_PROCESSOR} MATCHES "86|amd64"))
        # We only know this option to work with gcc
        # on x86 architecture.
        message (FATAL_ERROR "ENABLE_BACKTRACE option is set but the system is not x86 based (${CMAKE_SYSTEM_PROCESSOR}) or the compiler is not GNU GCC (${CMAKE_C_COMPILER}).")
    endif()
    # Use GNU bfd if present.
    check_library_exists (bfd bfd_init ""  HAVE_BFD_LIB)
    set(CMAKE_REQUIRED_DEFINITIONS -DPACKAGE=${PACKAGE} -DPACKAGE_VERSION=${PACKAGE_VERSION})
    check_include_file(bfd.h HAVE_BFD_H)
    set(CMAKE_REQUIRED_DEFINITIONS)
    if (HAVE_BFD_LIB AND HAVE_BFD_H)
        set (HAVE_BFD True)
    endif()
endif()

option(ENABLE_STATIC "Perform static linking whenever possible." OFF)
if (ENABLE_STATIC)
    add_compile_flags("C;CXX" "-static")
endif()

##
## Third-Party libraries
##

#
# Since we *optionally* build bundled libs, a direct build
# dependency between tarantool_box and libluajit/libobjc won't
# work: add an empty custom target for this dependency instead.
# If a bundled objc or luajit is built, it is added to the
# dependency list of build_bundled_libs target.
#

add_custom_target(build_bundled_libs)

#
# LibLUAJIT
#
include(luajit)


#
# LibEV
#

#
# Currently our code uses libev with #define EV_MULTIPLICITY 0.
# This option means that libev has a global variable with
# struct ev_loop data.
# Such design is not compatible with the dynamic version of libev
# provided by distros.
set(ENABLE_BUNDLED_LIBEV ON)
include(BuildLibEV)
libev_build()
add_dependencies(build_bundled_libs ev)

#
# LibEIO
#
option(ENABLE_BUNDLED_LIBEIO "Enable building of the bundled libeio" ON)

if (ENABLE_BUNDLED_LIBEIO)
    include(BuildLibEIO)
    libeio_build()
    add_dependencies(build_bundled_libs eio)
else()
    set(LIBEIO_FIND_REQUIRED ON)
    find_package(LibEIO)
endif()


#
# LibCORO
#

#
# Tarantool uses 'coro' (coroutines) library to implement
# cooperative multi-tasking. Since coro.h is included
# universally, define the underlying implementation switch
# in the top level CMakeLists.txt, to ensure a consistent
# header file layout across the entire project.
#
set(ENABLE_BUNDLED_LIBCORO ON)
include(BuildLibCORO)
libcoro_build()
add_dependencies(build_bundled_libs coro)

if (${CMAKE_SYSTEM_PROCESSOR} MATCHES "86" OR ${CMAKE_SYSTEM_PROCESSOR} MATCHES "amd64")
    add_definitions("-DCORO_ASM")
else()
    add_definitions("-DCORO_SJLJ")
endif()


#
# LibGOPT
#

include(BuildLibGOPT)
libgopt_build()
add_dependencies(build_bundled_libs gopt)

#
# LibCJSON
#

include(BuildLibCJSON)
libcjson_build()
add_dependencies(build_bundled_libs cjson)

#
# LibYAML
#

include(BuildLibYAML)
libyaml_build()
add_dependencies(build_bundled_libs yaml)

#
# Third-Party misc
#

include(BuildMisc)
libmisc_build()
add_dependencies(build_bundled_libs misc)

option(ENABLE_RPM "Enable install of a RPM specific files" OFF)

# cpack config. called package.cmake to avoid
# conflicts with the global CPack.cmake (On MacOS X
# file names are case-insensitive)
#
include (cmake/package.cmake)
#
# RPM build environment
# CPACK is only used for .tar.gz package generation.
# To build an RPM we need a source package,
# so rpm.cmake depends on package.cmake.
#
include (cmake/rpm.cmake)

add_subdirectory(cfg)
# Disable connector_c for 1.6
# add_subdirectory(connector)
add_subdirectory(src)
add_subdirectory(extra)
add_subdirectory(client)
add_subdirectory(test)
add_subdirectory(doc)

install (FILES README.md LICENSE doc/box-protocol.txt
         DESTINATION share/doc/tarantool)

#
# tarantool info summary (used in server version output)
#
set(TARANTOOL_OPTIONS "-DCMAKE_INSTALL_PREFIX=${CMAKE_INSTALL_PREFIX}")
set(TARANTOOL_OPTIONS "${TARANTOOL_OPTIONS} -DENABLE_STATIC=${ENABLE_STATIC}")
set(TARANTOOL_OPTIONS "${TARANTOOL_OPTIONS} -DENABLE_TRACE=${ENABLE_TRACE} -DENABLE_BACKTRACE=${ENABLE_BACKTRACE}")
set(TARANTOOL_OPTIONS "${TARANTOOL_OPTIONS} -DENABLE_CLIENT=${ENABLE_CLIENT}")
set(TARANTOOL_BUILD "${CMAKE_SYSTEM_NAME}-${CMAKE_SYSTEM_PROCESSOR}-${CMAKE_BUILD_TYPE}")
set(TARANTOOL_C_COMPILER ${CMAKE_C_COMPILER})
set(TARANTOOL_CXX_COMPILER ${CMAKE_CXX_COMPILER})

#
# Output compile-time defines into config.h. Do it at the end
# of the script to make sure all variables are set.
#
configure_file(
    "${PROJECT_SOURCE_DIR}/include/tarantool/config.h.cmake"
    "${PROJECT_BINARY_DIR}/include/tarantool/config.h"
    )
configure_file(
    "${PROJECT_SOURCE_DIR}/doc/tnt.ent.cmake"
    "${PROJECT_BINARY_DIR}/doc/tnt.ent"
    )

configure_file(
    "${PROJECT_SOURCE_DIR}/doc/www-data.in/download.cmake"
    "${PROJECT_BINARY_DIR}/doc/www-data.in/download"
    )
message (STATUS "")
message (STATUS "Tarantool configuration is complete:")
message (STATUS "")
message (STATUS "VERSION: ${PACKAGE_VERSION}")
message (STATUS "BUILD: ${TARANTOOL_BUILD}")
message (STATUS "C_COMPILER: ${TARANTOOL_C_COMPILER}")
message (STATUS "CXX_COMPILER: ${TARANTOOL_CXX_COMPILER}")
message (STATUS "C_FLAGS:${TARANTOOL_C_FLAGS}")
message (STATUS "CXX_FLAGS:${TARANTOOL_CXX_FLAGS}")
message (STATUS "PREFIX: ${CMAKE_INSTALL_PREFIX}")
message (STATUS "MODULES: ${TARANTOOL_MODULES}")
message (STATUS "ENABLE_STATIC: ${ENABLE_STATIC}")
message (STATUS "ENABLE_SSE2: ${ENABLE_SSE2}")
message (STATUS "ENABLE_AVX: ${ENABLE_AVX}")
message (STATUS "ENABLE_GCOV: ${ENABLE_GCOV}")
message (STATUS "ENABLE_GPROF: ${ENABLE_GPROF}")
message (STATUS "ENABLE_TRACE: ${ENABLE_TRACE}")
message (STATUS "ENABLE_BACKTRACE: ${ENABLE_BACKTRACE} (symbol resolve: ${HAVE_BFD})")
message (STATUS "ENABLE_CLIENT: ${ENABLE_CLIENT}")
message (STATUS "ENABLE_BUNDLED_LUAJIT: ${ENABLE_BUNDLED_LUAJIT}")
message (STATUS "ENABLE_BUNDLED_LIBEV: ${ENABLE_BUNDLED_LIBEV}")
message (STATUS "ENABLE_BUNDLED_LIBEIO: ${ENABLE_BUNDLED_LIBEIO}")
message (STATUS "ENABLE_BUNDLED_LIBCORO: ${ENABLE_BUNDLED_LIBCORO}")
message (STATUS "ENABLE_DOC: ${ENABLE_DOC}")
list_optional_packages()
if (TARGET_OS_DARWIN)
    message (STATUS "DARWIN_BUILD_TYPE: ${DARWIN_BUILD_TYPE}")
endif()
message (STATUS "")
message (STATUS "To view or modify configuration results, check out CMakeCache.txt.")
message (STATUS "")<|MERGE_RESOLUTION|>--- conflicted
+++ resolved
@@ -105,13 +105,8 @@
 # Define PACKAGE_VERSION -- a string constant with tarantool version.
 #
 set (CPACK_PACKAGE_VERSION_MAJOR "1")
-<<<<<<< HEAD
 set (CPACK_PACKAGE_VERSION_MINOR "6")
-set (CPACK_PACKAGE_VERSION_PATCH "0")
-=======
-set (CPACK_PACKAGE_VERSION_MINOR "5")
-set (CPACK_PACKAGE_VERSION_PATCH "2")
->>>>>>> d906190a
+set (CPACK_PACKAGE_VERSION_PATCH "1")
 
 set (PACKAGE_VERSION "")
 
