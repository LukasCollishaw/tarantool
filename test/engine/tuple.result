test_run = require('test_run').new()
---
...
engine = test_run:get_cfg('engine')
---
...
test_run:cmd("push filter 'Failed to allocate [0-9]+' to 'Failed to allocate <NUM>'")
---
- true
...
test_run:cmd("push filter '"..engine.."_max_tuple_size' to '<ENGINE>_max_tuple_size'")
---
- true
...
-- https://github.com/tarantool/tarantool/issues/2667
-- Allow to insert tuples bigger than `max_tuple_size'
s = box.schema.space.create('test', { engine = engine })
---
...
_ = s:create_index('primary')
---
...
engine_max_tuple_size = engine ..'_max_tuple_size'
---
...
engine_tuple_size = engine == 'memtx' and 16 or 32
---
...
box.cfg{[engine_max_tuple_size] = 1024 * 1024}
---
...
-- check max_tuple_size limit
max_tuple_size = box.cfg[engine_max_tuple_size]
---
...
_ = s:replace({1, string.rep('x', max_tuple_size)})
---
- error: 'Failed to allocate <NUM> bytes for tuple: tuple is too large. Check ''<ENGINE>_max_tuple_size''
    configuration option.'
...
-- check max_tuple_size dynamic configuration
box.cfg { [engine_max_tuple_size] = 2 * max_tuple_size }
---
...
_ = s:replace({1, string.rep('x', max_tuple_size)})
---
...
-- check tuple sie
box.cfg { [engine_max_tuple_size] = engine_tuple_size + 2 }
---
...
_ = s:replace({1})
---
...
-- check large tuples allocated on malloc
box.cfg { [engine_max_tuple_size] = 32 * 1024 * 1024 }
---
...
_ = s:replace({1, string.rep('x', 32 * 1024 * 1024 - engine_tuple_size - 8)})
---
...
-- decrease max_tuple_size limit
box.cfg { [engine_max_tuple_size] = 1 * 1024 * 1024 }
---
...
_ = s:replace({1, string.rep('x', 2 * 1024 * 1024 )})
---
- error: 'Failed to allocate <NUM> bytes for tuple: tuple is too large. Check ''<ENGINE>_max_tuple_size''
    configuration option.'
...
_ = s:replace({1, string.rep('x', 1 * 1024 * 1024 - engine_tuple_size - 8)})
---
...
-- gh-2698 Tarantool crashed on 4M tuple
max_item_size = 0
---
...
test_run:cmd("setopt delimiter ';'")
---
- true
...
for _, v in pairs(box.slab.stats()) do
    max_item_size = math.max(max_item_size, v.item_size)
end;
---
...
test_run:cmd("setopt delimiter ''");
---
- true
...
box.cfg { [engine_max_tuple_size] = max_item_size + engine_tuple_size + 8 }
---
...
_ = box.space.test:replace{1, 1, string.rep('a', max_item_size)}
---
...
-- reset to original value
box.cfg { [engine_max_tuple_size] = max_tuple_size }
---
...
s:drop();
---
...
collectgarbage('collect') -- collect all large tuples
---
- 0
...
box.snapshot() -- discard xlogs with large tuples
---
- ok
...
test_run:cmd("clear filter")
---
- true
...
--
-- gh-1014: tuple field names.
--
format = {}
---
...
format[1] = {name = 'field1', type = 'unsigned'}
---
...
format[2] = {name = 'field2', type = 'string'}
---
...
format[3] = {name = 'field3', type = 'array'}
---
...
format[4] = {name = 'field4', type = 'number'}
---
...
format[5] = {name = 'field5', type = 'integer'}
---
...
format[6] = {name = 'field6', type = 'scalar'}
---
...
format[7] = {name = 'field7', type = 'map'}
---
...
format[8] = {name = 'field8', type = 'any'}
---
...
format[9] = {name = 'field9'}
---
...
format[10] = {name = 'bsize'}
---
...
format[11] = {name = 'totable'}
---
...
format[12] = {name = 'longlonglonglonglonglongname'}
---
...
s = box.schema.space.create('test', {engine = engine, format = format})
---
...
pk = s:create_index('pk')
---
...
t = {1, '2', {3, 3}, 4.4, -5, true, {key = 7}, 8, 9, 10, 11, 12}
---
...
t = s:replace(t)
---
...
t
---
- [1, '2', [3, 3], 4.4, -5, true, {'key': 7}, 8, 9, 10, 11, 12]
...
t.field1, t.field2, t.field3, t.field4, t.field5, t.field6, t.field7, t.field8, t.field9, t.bsize, t.totable
---
- 1
- '2'
- [3, 3]
- 4.4
- -5
- true
- {'key': 7}
- 8
- 9
- 10
- 11
...
t.longlonglonglonglonglongname
---
- 12
...
box.tuple.bsize(t)
---
- 29
...
box.tuple.totable(t)
---
- [1, '2', [3, 3], 4.4, -5, true, {'key': 7}, 8, 9, 10, 11, 12]
...
s:drop()
---
...
--
-- Increase collisions number and make juajit use second hash
-- function.
--
format = {}
---
...
for i = 1, 100 do format[i] = {name = "skwjhfjwhfwfhwkhfwkjh"..i.."avjnbknwkvbwekjf"} end
---
...
s = box.schema.space.create('test', { engine = engine, format = format })
---
...
p = s:create_index('pk')
---
...
to_insert = {}
---
...
for i = 1, 100 do to_insert[i] = i end
---
...
t = s:replace(to_insert)
---
...
format = nil
---
...
name = nil
---
...
s = nil
---
...
p = nil
---
...
to_insert = nil
---
...
collectgarbage('collect')
---
- 0
...
-- Print many many strings (> 40 to reach max_collisions limit in luajit).
t.skwjhfjwhfwfhwkhfwkjh01avjnbknwkvbwekjf
---
- null
...
t.skwjhfjwhfwfhwkhfwkjh02avjnbknwkvbwekjf
---
- null
...
t.skwjhfjwhfwfhwkhfwkjh03avjnbknwkvbwekjf
---
- null
...
t.skwjhfjwhfwfhwkhfwkjh04avjnbknwkvbwekjf
---
- null
...
t.skwjhfjwhfwfhwkhfwkjh05avjnbknwkvbwekjf
---
- null
...
t.skwjhfjwhfwfhwkhfwkjh06avjnbknwkvbwekjf
---
- null
...
t.skwjhfjwhfwfhwkhfwkjh07avjnbknwkvbwekjf
---
- null
...
t.skwjhfjwhfwfhwkhfwkjh08avjnbknwkvbwekjf
---
- null
...
t.skwjhfjwhfwfhwkhfwkjh09avjnbknwkvbwekjf
---
- null
...
t.skwjhfjwhfwfhwkhfwkjh10avjnbknwkvbwekjf
---
- 10
...
t.skwjhfjwhfwfhwkhfwkjh11avjnbknwkvbwekjf
---
- 11
...
t.skwjhfjwhfwfhwkhfwkjh12avjnbknwkvbwekjf
---
- 12
...
t.skwjhfjwhfwfhwkhfwkjh13avjnbknwkvbwekjf
---
- 13
...
t.skwjhfjwhfwfhwkhfwkjh14avjnbknwkvbwekjf
---
- 14
...
t.skwjhfjwhfwfhwkhfwkjh15avjnbknwkvbwekjf
---
- 15
...
t.skwjhfjwhfwfhwkhfwkjh16avjnbknwkvbwekjf
---
- 16
...
t.skwjhfjwhfwfhwkhfwkjh17avjnbknwkvbwekjf
---
- 17
...
t.skwjhfjwhfwfhwkhfwkjh18avjnbknwkvbwekjf
---
- 18
...
t.skwjhfjwhfwfhwkhfwkjh19avjnbknwkvbwekjf
---
- 19
...
t.skwjhfjwhfwfhwkhfwkjh20avjnbknwkvbwekjf
---
- 20
...
t.skwjhfjwhfwfhwkhfwkjh21avjnbknwkvbwekjf
---
- 21
...
t.skwjhfjwhfwfhwkhfwkjh22avjnbknwkvbwekjf
---
- 22
...
t.skwjhfjwhfwfhwkhfwkjh23avjnbknwkvbwekjf
---
- 23
...
t.skwjhfjwhfwfhwkhfwkjh24avjnbknwkvbwekjf
---
- 24
...
t.skwjhfjwhfwfhwkhfwkjh25avjnbknwkvbwekjf
---
- 25
...
t.skwjhfjwhfwfhwkhfwkjh26avjnbknwkvbwekjf
---
- 26
...
t.skwjhfjwhfwfhwkhfwkjh27avjnbknwkvbwekjf
---
- 27
...
t.skwjhfjwhfwfhwkhfwkjh28avjnbknwkvbwekjf
---
- 28
...
t.skwjhfjwhfwfhwkhfwkjh29avjnbknwkvbwekjf
---
- 29
...
t.skwjhfjwhfwfhwkhfwkjh30avjnbknwkvbwekjf
---
- 30
...
t.skwjhfjwhfwfhwkhfwkjh31avjnbknwkvbwekjf
---
- 31
...
t.skwjhfjwhfwfhwkhfwkjh32avjnbknwkvbwekjf
---
- 32
...
t.skwjhfjwhfwfhwkhfwkjh33avjnbknwkvbwekjf
---
- 33
...
t.skwjhfjwhfwfhwkhfwkjh34avjnbknwkvbwekjf
---
- 34
...
t.skwjhfjwhfwfhwkhfwkjh35avjnbknwkvbwekjf
---
- 35
...
t.skwjhfjwhfwfhwkhfwkjh36avjnbknwkvbwekjf
---
- 36
...
t.skwjhfjwhfwfhwkhfwkjh37avjnbknwkvbwekjf
---
- 37
...
t.skwjhfjwhfwfhwkhfwkjh38avjnbknwkvbwekjf
---
- 38
...
t.skwjhfjwhfwfhwkhfwkjh39avjnbknwkvbwekjf
---
- 39
...
t.skwjhfjwhfwfhwkhfwkjh40avjnbknwkvbwekjf
---
- 40
...
t.skwjhfjwhfwfhwkhfwkjh41avjnbknwkvbwekjf
---
- 41
...
t.skwjhfjwhfwfhwkhfwkjh42avjnbknwkvbwekjf
---
- 42
...
t.skwjhfjwhfwfhwkhfwkjh43avjnbknwkvbwekjf
---
- 43
...
box.space.test:drop()
---
...
--
-- gh-2773: correctly reset max tuple size on restart.
--
box.cfg{[engine_max_tuple_size] = 1024 * 1024 * 100}
---
...
s = box.schema.space.create('test', {engine = engine})
---
...
pk = s:create_index('pk')
---
...
_ = s:replace({1, string.rep('*', 1024 * 1024)})
---
...
_ = s:replace({2, string.rep('*', 1024 * 1024 * 2)})
---
...
pk:count()
---
- 2
...
test_run:cmd('restart server default')
engine = test_run:get_cfg('engine')
---
...
s = box.space.test
---
...
s:count()
---
- 2
...
s:drop()
---
...
--
-- gh-2821: tuple:tomap().
--
format = {}
---
...
format[1] = {'field1', 'unsigned'}
---
...
format[2] = {'field2', 'unsigned'}
---
...
format[3] = {'field3', 'unsigned'}
---
...
format[4] = {'field4', 'array'}
---
...
s = box.schema.space.create('test', {format = format, engine = engine})
---
...
pk = s:create_index('pk')
---
...
t1 = s:replace{1, 2, 3, {'a', 'b', 'c'}}
---
...
t1map = t1:tomap()
---
...
function maplen(map) local count = 0 for _ in pairs(map) do count = count + 1 end return count end
---
...
maplen(t1map), t1map.field1, t1map.field2, t1map.field3, t1map.field4
---
- 8
- 1
- 2
- 3
- ['a', 'b', 'c']
...
t1map[1], t1map[2], t1map[3], t1map[4]
---
- 1
- 2
- 3
- ['a', 'b', 'c']
...
-- Fields with table type are stored once for name and for index.
t1map[4] == t1map.field4
---
- true
...
t2 = s:replace{4, 5, 6, {'a', 'b', 'c'}, 'extra1'}
---
...
t2map = t2:tomap()
---
...
maplen(t2map), t2map.field1, t2map.field2, t2map.field3, t2map.field4
---
- 9
- 4
- 5
- 6
- ['a', 'b', 'c']
...
t1map[1], t1map[2], t1map[3], t2map[4], t2map[5]
---
- 1
- 2
- 3
- ['a', 'b', 'c']
- extra1
...
-- Use box.tuple.tomap alias.
t3 = s:replace{7, 8, 9, {'a', 'b', 'c'}, 'extra1', 'extra2'}
---
...
t3map = box.tuple.tomap(t3)
---
...
maplen(t3map), t3map.field1, t3map.field2, t3map.field3, t3map.field4
---
- 10
- 7
- 8
- 9
- ['a', 'b', 'c']
...
t1map[1], t1map[2], t1map[3], t3map[4], t3map[5], t3map[6]
---
- 1
- 2
- 3
- ['a', 'b', 'c']
- extra1
- extra2
...
-- Invalid arguments.
t3.tomap('123')
---
- error: 'Invalid argument #1 (box.tuple expected, got string)'
...
box.tuple.tomap('456')
---
- error: 'Invalid argument #1 (box.tuple expected, got string)'
...
s:drop()
---
...
-- No names, no format.
s = box.schema.space.create('test', { engine = engine })
---
...
pk = s:create_index('pk')
---
...
t1 = s:replace{1, 2, 3}
---
...
t1map = t1:tomap()
---
...
maplen(t1map), t1map[1], t1map[2], t1map[3]
---
- 3
- 1
- 2
- 3
...
s:drop()
---
...
--
<<<<<<< HEAD
-- gh-2821: tuple:tomap() names_only feature.
=======
-- gh-3631: Wrong 'tomap' work with nullable fields
>>>>>>> 87f9be4d
--
format = {}
---
...
<<<<<<< HEAD
format[1] = {name = 'field1', type = 'unsigned' }
---
...
format[2] = {name = 'field2', type = 'unsigned' }
---
...
s = box.schema.create_space('test', {format = format})
---
...
pk = s:create_index('pk')
---
...
t = s:replace{100, 200, 300 }
---
...
t:tomap({names_only = false})
---
- 1: 100
  2: 200
  3: 300
  field1: 100
  field2: 200
...
t:tomap({names_only = true})
---
- field1: 100
  field2: 200
...
t:tomap({names_only = 'text'})
---
- error: 'Usage: tuple:tomap(opts)'
...
t:tomap({names_only = true}, {dummy = true})
---
- error: 'Usage: tuple:tomap(opts)'
...
t:tomap({})
---
- 1: 100
  2: 200
  3: 300
  field1: 100
  field2: 200
...
s:drop()
---
...
s = box.schema.create_space('test')
---
...
pk = s:create_index('pk')
---
...
t = s:replace{1,2,3,4,5,6,7}
---
...
t:tomap({names_only = true})
---
- []
...
s:drop()
---
...
format = {}
---
...
format[1] = {name = 'field1', type = 'unsigned'}
---
...
format[2] = {name = 'field2', type = 'array'}
---
...
format[3] = {name = 'field3', type = 'map'}
---
...
format[4] = {name = 'field4', type = 'string' }
---
...
format[5] = {name = "[2][6]['привет中国world']['中国a']", type = 'string'}
---
...
format[6] = {name = '[1]', type = 'any'}
---
...
s = box.schema.space.create('test', {format = format})
---
...
pk = s:create_index('pk')
---
...
field2 = {1, 2, 3, "4", {5,6,7}, {привет中国world={中国="привет"}, key="value1", value="key1"}}
---
...
field3 = {[10] = 100, k1 = 100, k2 = {1,2,3}, k3 = { {a=1, b=2}, {c=3, d=4} }, [-1] = 200}
---
...
t = s:replace{1, field2, field3, "123456", "yes, this", {key = 100}}
---
...
t[1]
---
- 1
...
t[2]
---
- [1, 2, 3, '4', [5, 6, 7], {'привет中国world': {'中国': 'привет'}, 'key': 'value1', 'value': 'key1'}]
...
t[3]
---
- {'k1': 100, 'k3': [{'a': 1, 'b': 2}, {'c': 3, 'd': 4}], -1: 200, 10: 100, 'k2': [
    1, 2, 3]}
...
t[4]
---
- '123456'
...
t[2][1]
---
- 1
...
t["[2][1]"]
---
- 1
...
t[2][5]
---
- [5, 6, 7]
...
t["[2][5]"]
---
- [5, 6, 7]
...
t["[2][5][1]"]
---
- 5
...
t["[2][5][2]"]
---
- 6
...
t["[2][5][3]"]
---
- 7
...
t["[2][6].key"]
---
- value1
...
t["[2][6].value"]
---
- key1
...
t["[2][6]['key']"]
---
- value1
...
t["[2][6]['value']"]
---
- key1
...
t[2][6].привет中国world.中国
---
- привет
...
t["[2][6].привет中国world"].中国
---
- привет
...
t["[2][6].привет中国world.中国"]
---
- привет
...
t["[2][6]['привет中国world']"]["中国"]
---
- привет
...
t["[2][6]['привет中国world']['中国']"]
---
- привет
...
t["[2][6]['привет中国world']['中国a']"]
---
- yes, this
...
t["[3].k3[2].c"]
---
- 3
...
t["[4]"]
---
- '123456'
...
t.field1
---
- 1
...
t.field2[5]
---
- [5, 6, 7]
...
t[".field1"]
---
- 1
...
t["field1"]
---
- 1
...
t["[3][10]"]
---
- 100
...
t["[1]"]
---
- {'key': 100}
...
t["['[1]'].key"]
---
- 100
...
-- Not found.
t[0]
---
- null
...
t["[0]"]
---
- null
...
t["[1000]"]
---
- null
...
t.field1000
---
- null
...
t["not_found"]
---
- null
...
t["[2][5][10]"]
---
- null
...
t["[2][6].key100"]
---
- null
...
t["[2][0]"] -- 0-based index in array.
---
- null
...
t["[4][3]"] -- Can not index string.
---
- null
...
t["[4]['key']"]
---
- null
...
-- Not found 'a'. Return 'null' despite of syntax error on a
-- next position.
t["a.b.c d.e.f"]
---
- null
...
-- Sytax errors.
t["[2].[5]"]
---
- error: Illegal parameters, error in path on position 5
...
t["[-1]"]
---
- error: Illegal parameters, error in path on position 2
...
t[".."]
---
- error: Illegal parameters, error in path on position 2
...
t["[["]
---
- error: Illegal parameters, error in path on position 2
...
t["]]"]
---
- error: Illegal parameters, error in path on position 1
...
t["{"]
---
- error: Illegal parameters, error in path on position 1
=======
format[1] = {'first', 'unsigned'}
---
...
format[2] = {'second', 'unsigned'}
---
...
format[3] = {'third', 'unsigned'}
---
...
format[4] = {'fourth', 'string', is_nullable = true}
---
...
s = box.schema.space.create('test', {format = format, engine = engine})
---
...
pk = s:create_index('primary', {parts = {1, 'unsigned'}})
---
...
s:insert({1, 2, 3})
---
- [1, 2, 3]
...
tuple = s:get(1)
---
...
tuple
---
- [1, 2, 3]
...
-- Should be NULL
tuple.fourth
---
- null
...
-- Should have only three named fields
tuple:tomap()
---
- 1: 1
  2: 2
  3: 3
  third: 3
  second: 2
  first: 1
...
-- Should be NULL
tuple:tomap().fourth
---
- null
...
-- Should be nil
type(tuple:tomap().fourth)
---
- nil
>>>>>>> 87f9be4d
...
s:drop()
---
...
engine = nil
---
...
test_run = nil
---
...<|MERGE_RESOLUTION|>--- conflicted
+++ resolved
@@ -591,16 +591,11 @@
 ---
 ...
 --
-<<<<<<< HEAD
 -- gh-2821: tuple:tomap() names_only feature.
-=======
--- gh-3631: Wrong 'tomap' work with nullable fields
->>>>>>> 87f9be4d
 --
 format = {}
 ---
 ...
-<<<<<<< HEAD
 format[1] = {name = 'field1', type = 'unsigned' }
 ---
 ...
@@ -892,7 +887,16 @@
 t["{"]
 ---
 - error: Illegal parameters, error in path on position 1
-=======
+...
+s:drop()
+---
+...
+--
+-- gh-3631: Wrong 'tomap' work with nullable fields
+--
+format = {}
+---
+...
 format[1] = {'first', 'unsigned'}
 ---
 ...
@@ -946,7 +950,6 @@
 type(tuple:tomap().fourth)
 ---
 - nil
->>>>>>> 87f9be4d
 ...
 s:drop()
 ---
