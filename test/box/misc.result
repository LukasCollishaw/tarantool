--- conflicted
+++ resolved
@@ -388,18 +388,13 @@
   - 'box.error.UPDATE_ARG_TYPE : 26'
   - 'box.error.CROSS_ENGINE_TRANSACTION : 81'
   - 'box.error.FORMAT_MISMATCH_INDEX_PART : 27'
+  - 'box.error.injection : table: <address>
   - 'box.error.FUNCTION_TX_ACTIVE : 30'
-  - 'box.error.injection : table: <address>
   - 'box.error.SQL_BIND_NOT_FOUND : 159'
+  - 'box.error.RELOAD_CFG : 58'
   - 'box.error.NO_SUCH_ENGINE : 57'
   - 'box.error.COMMIT_IN_SUB_STMT : 122'
-<<<<<<< HEAD
-  - 'box.error.DROP_SPACE : 11'
   - 'box.error.SQL_EXECUTE : 157'
-  - 'box.error.LAST_DROP : 15'
-=======
-  - 'box.error.injection : table: <address>
->>>>>>> 4d648f3b
   - 'box.error.NULLABLE_MISMATCH : 153'
   - 'box.error.LAST_DROP : 15'
   - 'box.error.NO_SUCH_ROLE : 82'
@@ -450,11 +445,7 @@
   - 'box.error.DROP_PRIMARY_KEY : 17'
   - 'box.error.NULLABLE_PRIMARY : 152'
   - 'box.error.NO_SUCH_SEQUENCE : 145'
-<<<<<<< HEAD
   - 'box.error.SQL : 158'
-=======
-  - 'box.error.RELOAD_CFG : 58'
->>>>>>> 4d648f3b
   - 'box.error.INVALID_UUID : 64'
   - 'box.error.INJECTION : 8'
   - 'box.error.TIMEOUT : 78'
